﻿namespace VSharp

open JetBrains.Decompiler.Ast
open JetBrains.Metadata.Reader.API
open global.System
open System.Collections.Generic
open System.Reflection

type ImplementsAttribute(name : string) =
    inherit System.Attribute()
    member this.Name = name


module internal Interpreter =

// ------------------------------- Environment -------------------------------

    let getTokenBy = DecompilerServices.getTokenBy
    let getThisTokenBy = DecompilerServices.getThisTokenBy

    let externalImplementations =
        let dict = new Dictionary<string, MethodInfo>() in
        let (|||) = FSharp.Core.Operators.(|||) in
        let bindingFlags = BindingFlags.Static ||| BindingFlags.NonPublic ||| BindingFlags.Public in
        Array.filter Microsoft.FSharp.Reflection.FSharpType.IsModule (Assembly.GetExecutingAssembly().GetTypes())
        |> Seq.iter (fun t -> t.GetMethods(bindingFlags) |> Seq.iter (fun m ->
            match m.GetCustomAttributes(typedefof<ImplementsAttribute>) with
            | SeqEmpty -> ()
            | SeqNode(attr, _) ->
                let key = (attr :?> ImplementsAttribute).Name in
                dict.Add(key, m)))
        dict

<<<<<<< HEAD
    let concreteExternalImplementations =
        let dict = new Dictionary<string, IDecompiledMethod>() in
        let (|||) = FSharp.Core.Operators.(|||) in
        let bindingFlags = BindingFlags.Static ||| BindingFlags.NonPublic ||| BindingFlags.Public in
        [|Assembly.Load(new AssemblyName("VSharp.CSharpUtils")).GetType("VSharp.CSharpUtils.Array")|]
        |> Seq.iter (fun t -> t.GetMethods(bindingFlags) |> Seq.iter (fun m ->
            match m.GetCustomAttributes(typedefof<CSharpUtils.ImplementsAttribute>) with
            | SeqEmpty -> ()
            | SeqNode(attr, _) ->
                let key = (attr :?> CSharpUtils.ImplementsAttribute).Name in
                let qualifiedTypeName = m.DeclaringType.AssemblyQualifiedName in
                let assemblyPath = JetBrains.Util.FileSystemPath.Parse m.DeclaringType.Assembly.Location in
                let metadataMethod = DecompilerServices.methodInfoToMetadataMethod assemblyPath qualifiedTypeName m in
                match metadataMethod with
                | None ->
                    failwith (sprintf "WARNING: Could not decompile %s.%s" qualifiedTypeName m.Name)
                | Some metadataMethod ->
                    let decompiledMethod = DecompilerServices.decompileMethod assemblyPath qualifiedTypeName metadataMethod in
                    match decompiledMethod with
                    | None ->
                        failwith (sprintf "WARNING: Could not decompile %s.%s" qualifiedTypeName metadataMethod.Name)
                    | Some decompiledMethod ->
                        dict.Add(key, decompiledMethod)))
        dict

    let rec internalCall m argsAndThis (s, h, f, p) k =
        let state = (s, h, f, p) in
        let fullMethodName = DecompilerServices.metadataMethodToString m in
        let k' (result, state) = k (result, State.pop state) in
        let methodInfo = externalImplementations.[fullMethodName] in
        let argsAndThis = List.map snd argsAndThis
        let parameters : obj[] =
            // Sometimes F# compiler merges tuple with the rest arguments!
            match methodInfo.GetParameters().Length with
            | 2 -> [| state; argsAndThis |]
            | 5 -> [| s; h; f; p; argsAndThis |]
            | _ -> __notImplemented__()
        let result = methodInfo.Invoke(null, parameters) in
        match result with
        | :? (StatementResult * State.state) as r -> k' r
        | _ -> internalfail "internal call should return tuple StatementResult * State!"
=======
    let rec internalCall metadataMethod argsAndThis ((s, h, m, f, p) as state : State.state) k =
        let fullMethodName = DecompilerServices.metadataMethodToString metadataMethod in
        if externalImplementations.ContainsKey(fullMethodName) then
            let k' (result, state) = k (result, State.popStack state) in
            let methodInfo = externalImplementations.[fullMethodName] in
            let argsAndThis = List.map snd argsAndThis
            let parameters : obj[] =
                // Sometimes F# compiler merges tuple with the rest arguments!
                match methodInfo.GetParameters().Length with
                | 2 -> [| state; argsAndThis |]
                | 6 -> [| s; h; m; f; p; argsAndThis |]
                | _ -> __notImplemented__()
            let result = methodInfo.Invoke(null, parameters) in
            match result with
            | :? (StatementResult * State.state) as r -> k' r
            | _ -> internalfail "internal call should return tuple StatementResult * State!"
        else __notImplemented__()
>>>>>>> 0202c4d6

// ------------------------------- Member calls -------------------------------

    and decompileAndReduceMethod state this parameters qualifiedTypeName metadataMethod assemblyPath k =
        let decompiledMethod = DecompilerServices.decompileMethod assemblyPath qualifiedTypeName metadataMethod in
        match decompiledMethod with
        | None when DecompilerServices.isConstructor metadataMethod ->
            // Got default constructor ignored by decompiler
            k (NoResult, state)
        | None ->
            failwith (sprintf "WARNING: Could not decompile %s.%s" qualifiedTypeName metadataMethod.Name)
        | Some decompiledMethod ->
            if metadataMethod.IsInternalCall then
                printfn "INTERNAL CALL OF %s.%s" qualifiedTypeName metadataMethod.Name
                let fullMethodName = DecompilerServices.metadataMethodToString metadataMethod in
                if externalImplementations.ContainsKey(fullMethodName) then
                    reduceFunctionSignature state decompiledMethod.Signature (Some this) parameters (fun (argsAndThis, state) ->
                    internalCall metadataMethod argsAndThis state k)
                elif concreteExternalImplementations.ContainsKey(fullMethodName) then
                    reduceDecompiledMethod state this parameters concreteExternalImplementations.[fullMethodName] k
                else __notImplemented__()
            else
                printfn "DECOMPILED %s:\n%s" qualifiedTypeName (JetBrains.Decompiler.Ast.NodeEx.ToStringDebug(decompiledMethod))
                reduceDecompiledMethod state this parameters decompiledMethod k

    and reduceFunctionSignature state (ast : IFunctionSignature) this values k =
        let valueOrFreshConst (param : Option<IMethodParameter>) value =
            match param, value with
            | None, _ -> internalfail "parameters list is longer than expected!"
            | Some param, None ->
                if param.MetadataParameter.HasDefaultValue
                then ((param.Name, getTokenBy (Choice1Of2 param)), Concrete(param.MetadataParameter.GetDefaultValue(), Types.FromConcreteMetadataType param.Type))
                else ((param.Name, getTokenBy (Choice1Of2 param)), Memory.makeSymbolicInstance false (Symbolization Nop) param.Name (Types.FromSymbolicMetadataType param.Type false))
            | Some param, Some value -> ((param.Name, getTokenBy (Choice1Of2 param)), value)
        let parameters = List.map2Different valueOrFreshConst ast.Parameters values in
        let parametersAndThis =
            match this with
            | Some term -> (("this", getThisTokenBy ast), term)::parameters
            | None -> parameters
        k (parametersAndThis, State.newStackFrame state parametersAndThis)

    and reduceFunction state this parameters returnType funcId (signature : IFunctionSignature) invoke k =
        reduceFunctionSignature state signature this parameters (fun (_, state) ->
        CallGraph.call state funcId invoke returnType (fun (result, state) -> (ControlFlow.consumeBreak result, state) |> k))

    and reduceFunctionWithBlockBody state this parameters returnType funcId (signature : IFunctionSignature) (body : IBlockStatement) k =
        let invoke state k = reduceBlockStatement state body k in
        reduceFunction state this parameters returnType funcId signature invoke k

    and reduceDecompiledMethod state this parameters (ast : IDecompiledMethod) k =
        let returnType = Types.FromSymbolicMetadataType (ast.MetadataMethod.Signature.ReturnType) false in
        reduceFunctionWithBlockBody state (Some this) parameters returnType (MetadataMethodIdentifier ast.MetadataMethod) ast.Signature ast.Body k

    and reduceEventAccessExpression state (ast : IEventAccessExpression) k =
        let qualifiedTypeName = ast.EventSpecification.Event.DeclaringType.AssemblyQualifiedName in
        initializeStaticMembersIfNeed state qualifiedTypeName (fun state ->
        __notImplemented__())

    and reduceIndexerCallExpression state (ast : IIndexerCallExpression) k =
        let qualifiedTypeName = ast.PropertySpecification.Property.DeclaringType.AssemblyQualifiedName in
        initializeStaticMembersIfNeed state qualifiedTypeName (fun state ->
        __notImplemented__())

    and reduceMethodCall state target (metadataMethod : JetBrains.Metadata.Reader.API.IMetadataMethod) arguments k =
        let qualifiedTypeName = metadataMethod.DeclaringType.AssemblyQualifiedName in
        initializeStaticMembersIfNeed state qualifiedTypeName (fun state ->
        target state (fun (targetTerm, state) ->
        Cps.Seq.mapFoldk (fun state arg k -> arg state k) state arguments (fun (args, state) ->
        let invoke state k =
            let assemblyPath = metadataMethod.DeclaringType.Assembly.Location in
            decompileAndReduceMethod state targetTerm args qualifiedTypeName metadataMethod assemblyPath k
        in
        npeOrInvokeExpression state metadataMethod.IsStatic targetTerm invoke k)))

    and reduceMethodCallExpression state (ast : IMethodCallExpression) k =
        let reduceTarget state k = reduceExpressionToRef state true ast.Target k in
        let reduceArg arg = fun state k -> reduceExpression state arg k in
        let reduceArgs = ast.Arguments |> List.ofSeq |> List.map reduceArg in
        reduceMethodCall state reduceTarget ast.MethodInstantiation.MethodSpecification.Method reduceArgs k

    and reducePropertyAccessExpression state (ast : IPropertyAccessExpression) k =
        let obtainTarget state k = reduceExpressionToRef state true ast.Target k in
        reduceMethodCall state obtainTarget ast.PropertySpecification.Property.Getter [] (fun (result, state) ->
        k (result, state))

    and reduceArgListCreationExpression state (ast : IArgListCreationExpression) k =
        __notImplemented__()

    and reduceArgListReferenceExpression state (ast : IArgListReferenceExpression) k =
        __notImplemented__()

    and reduceParameterModifierExpression state (ast : IParameterModifierExpression) k =
        __notImplemented__()

// ------------------------------- Upper-level functions -------------------------------

    and reduceStatement state (ast : IStatement) k =
        match ast with
        | null -> k (NoResult, state)
        | :? IAbstractGotoStatement as abstractGoto -> reduceAbstractGotoStatement state abstractGoto k
        | :? IAbstractLoopStatement as abstractLoop -> reduceAbstractLoopStatement state abstractLoop k
        | :? IBlockStatement as blockStatement -> reduceBlockStatement state blockStatement k
        | :? ICommentStatement as commentStatement -> reduceCommentStatement state commentStatement k
        | :? IEmptyStatement as emptyStatement -> reduceEmptyStatement state emptyStatement k
        | :? IEndFinallyStatement as endFinally -> reduceEndFinallyStatement state endFinally k
        | :? IExpressionStatement as expressionStatement -> reduceExpressionStatement state expressionStatement k
        | :? IFixedStatement as fixedStatement -> reduceFixedStatement state fixedStatement k
        | :? IIfStatement as ifStatement -> reduceIfStatement state ifStatement k
        | :? IJumpStatement as jump -> reduceJumpStatement state jump k
        | :? ILabelDeclarationStatement as labelDeclaration -> reduceLabelDeclarationStatement state labelDeclaration k
        | :? ILocalVariableDeclarationStatement as localVariableDeclaration -> reduceLocalVariableDeclarationStatement state localVariableDeclaration k
        | :? ILockStatement as lockStatement -> reduceLockStatement state lockStatement k
        | :? IMemoryCopyStatement as memoryCopy -> reduceMemoryCopyStatement state memoryCopy k
        | :? IMemoryInitializeStatement as memoryInitialize -> reduceMemoryInitializeStatement state memoryInitialize k
        | :? IPinStatement as pinStatement -> reducePinStatement state pinStatement k
        | :? IRethrowStatement as rethrowStatement -> reduceRethrowStatement state rethrowStatement k
        | :? IReturnStatement as returnStatement -> reduceReturnStatement state returnStatement k
        | :? ISuccessfulFilteringStatement as filtering -> reduceSuccessfulFilteringStatement state filtering k
        | :? ISwitchStatement as switchStatement -> reduceSwitchStatement state switchStatement k
        | :? IThrowStatement as throwStatement -> reduceThrowStatement state throwStatement k
        | :? ITryStatement as tryStatement -> reduceTryStatement state tryStatement k
        | :? IUnpinStatement as unpinStatement -> reduceUnpinStatement state unpinStatement k
        | :? IUsingStatement as usingStatement -> reduceUsingStatement state usingStatement k
        | :? IYieldReturnStatement as yieldReturn -> reduceYieldReturnStatement state yieldReturn k
        | _ -> __notImplemented__()

    and reduceExpression state (ast : IExpression) k =
        match ast with
        | null -> k (Nop, state)
        | :? IAbstractBinaryOperationExpression as expression -> reduceAbstractBinaryOperation state expression k
        | :? IAbstractTypeCastExpression as expression -> reduceAbstractTypeCastExpression state expression k
        | :? IAbstractUnaryOperationExpression as expression -> reduceAbstractUnaryOperationExpression state expression k
        | :? IAddressOfExpression as expression -> reduceAddressOfExpression state expression k
        | :? IArgListCreationExpression as expression -> reduceArgListCreationExpression state expression k
        | :? IArgListReferenceExpression as expression -> reduceArgListReferenceExpression state expression k
        | :? IArrayElementAccessExpression as expression -> reduceArrayElementAccessExpression state expression k
        | :? IAwaitExpression as expression -> reduceAwaitExpression state expression k
        | :? IBaseReferenceExpression as expression -> reduceBaseReferenceExpression state expression k
        | :? IBoxExpression as expression -> reduceBoxExpression state expression k
        | :? ICheckCastExpression as expression -> reduceCheckCastExpression state expression k
        | :? ICheckFiniteExpression as expression -> reduceCheckFiniteExpression state expression k
        | :? IConditionalExpression as expression -> reduceConditionalExpression state expression k
        | :? ICreationExpression as expression -> reduceCreationExpression state expression k
        | :? IDefaultValueExpression as expression -> reduceDefaultValueExpression state expression k
        | :? IDelegateCallExpression as expression -> reduceDelegateCallExpression state expression k
        | :? IDerefExpression as expression -> reduceDerefExpression state expression k
        | :? IExpressionList as expression -> reduceExpressionList state expression k
        | :? IFieldReferenceExpression as expression -> reduceFieldReferenceExpression state expression k
        | :? IFunctionPointerCallExpression as expression -> reduceFunctionPointerCallExpression state expression k
        | :? ILiteralExpression as expression -> reduceLiteralExpression state expression k
        | :? ILocalVariableReferenceExpression as expression -> reduceLocalVariableReferenceExpression state expression k
        | :? IMakeRefExpression as expression -> reduceMakeRefExpression state expression k
        | :? IMemberAccessExpression as expression -> reduceMemberAccessExpression state expression k
        | :? IMethodPointerExpression as expression -> reduceMethodPointerExpression state expression k
        | :? IMethodReferenceExpression as expression -> reduceMethodReferenceExpression state expression k
        | :? INestedInitializer as expression -> reduceNestedInitializer state expression k
        | :? IParameterModifierExpression as expression -> reduceParameterModifierExpression state expression k
        | :? IParameterReferenceExpression as expression -> reduceParameterReferenceExpression state expression k
        | :? IPointerElementAccessExpression as expression -> reducePointerElementAccessExpression state expression k
        | :? IPointerIndirectionExpression as expression -> reducePointerIndirectionExpression state expression k
        | :? IRefExpression as expression -> reduceRefExpression state expression k
        | :? IRefTypeExpression as expression -> reduceRefTypeExpression state expression k
        | :? IRefTypeTokenExpression as expression -> reduceRefTypeTokenExpression state expression k
        | :? IRefValueExpression as expression -> reduceRefValueExpression state expression k
        | :? ISizeOfExpression as expression -> reduceSizeOfExpression state expression k
        | :? IStackAllocExpression as expression -> reduceStackAllocExpression state expression k
        | :? IThisReferenceExpression as expression -> reduceThisReferenceExpression state expression k
        | :? ITryCastExpression as expression -> reduceTryCastExpression state expression k
        | :? ITypeOfExpression as expression -> reduceTypeOfExpression state expression k
        | :? ITypeReferenceExpression as expression -> reduceTypeReferenceExpression state expression k
        | :? IUnboxExpression as expression -> reduceUnboxExpression state expression k
        | :? IUntypedStackAllocExpression as expression -> reduceUntypedStackAllocExpression state expression k
        | :? IVirtualMethodPointerExpression as expression -> reduceVirtualMethodPointerExpression state expression k
        | _ -> __notImplemented__()

    and reduceMemberAccessExpression state (ast : IMemberAccessExpression) k =
        match ast with
        | :? IFieldAccessExpression as expression -> reduceFieldAccessExpression state expression k
        | :? IMemberCallExpression as expression -> reduceMemberCallExpression state expression k
        | _ -> __notImplemented__()

    and reduceMemberCallExpression state (ast : IMemberCallExpression) k =
        match ast with
        | :? IEventAccessExpression as expression -> reduceEventAccessExpression state expression k
        | :? IIndexerCallExpression as expression -> reduceIndexerCallExpression state expression k
        | :? IMethodCallExpression as expression -> reduceMethodCallExpression state expression k
        | :? IPropertyAccessExpression as expression -> reducePropertyAccessExpression state expression k
        | _ -> __notImplemented__()

    and reduceCreationExpression state (ast : ICreationExpression) k =
        match ast with
        | :? IAnonymousMethodExpression as expression -> reduceAnonymousMethodExpression state expression k
        | :? IAnonymousObjectCreationExpression as expression -> reduceAnonymousObjectCreationExpression state expression k
        | :? IArrayCreationExpression as expression -> reduceArrayCreationExpression state expression k
        | :? IDelegateCreationExpression as expression -> reduceDelegateCreationExpression state expression k
        | :? ILambdaBlockExpression as expression -> reduceLambdaBlockExpression state expression k
        | :? ILambdaExpression as expression -> reduceLambdaExpression state expression k
        | :? IObjectCreationExpression as expression -> reduceObjectCreationExpression state expression k
        | _ -> __notImplemented__()

// ------------------------------- Delegates and lambdas -------------------------------

    and reduceDelegateCallExpression state (ast : IDelegateCallExpression) k =
        reduceDelegateCall state ast (fun (result, state) -> (ControlFlow.resultToTerm result, state) |> k)

    and reduceInlinedDelegateCallStatement state (ast : IDelegateCallExpression) k =
        reduceDelegateCall state ast k

    and reduceDelegateCall state (ast : IDelegateCallExpression) k =
        Cps.Seq.mapFoldk reduceExpression state ast.Arguments (fun (args, state) ->

        let curDelegate = Transformations.inlinedCallTarget ast |> function
            | None -> ast.Delegate
            | Some d -> d
        in

        reduceExpression state curDelegate (fun (deleg, state) ->
        let rec invoke state deleg k =
            match deleg with
                | HeapRef _ as r ->
                    let term, state = Memory.deref state r in
                    invoke state term k
                | Functions.Lambda(lambda) -> lambda state args k
                | Concrete(obj, _) ->
                    let message = Concrete("Cannot apply non-function type", VSharp.String) in
                    let term, state = State.activator.CreateInstance typeof<InvalidCastException> [message] state in
                    k (Throw term, state)
                | _ -> __notImplemented__()
        in
        match deleg with
        | Terms.GuardedValues(gs, vs) ->
            Cps.List.mapk (invoke state) vs (fun results ->
            let terms, states = List.unzip results in
            let term = terms |> List.map ControlFlow.resultToTerm |> List.zip gs |> Merging.merge in
            let state = Merging.mergeStates gs states
            (Return term, state) |> k)
        | _ -> invoke state deleg k))

    and reduceDelegateCreationExpression state (ast : IDelegateCreationExpression) k =
        let metadataMethod = ast.MethodInstantiation.MethodSpecification.Method in
        let qualifiedTypeName = metadataMethod.DeclaringType.AssemblyQualifiedName in
        initializeStaticMembersIfNeed state qualifiedTypeName (fun state ->
        reduceExpressionToRef state true ast.Target (fun (targetTerm, state) ->
        let invoke state args k =
            let assemblyPath = metadataMethod.DeclaringType.Assembly.Location in
            decompileAndReduceMethod state targetTerm args qualifiedTypeName metadataMethod assemblyPath k
        in
        let delegateTerm, state = Functions.MakeLambda state metadataMethod invoke in
        let returnDelegateTerm state k = k (Return delegateTerm, state) in
        npeOrInvokeExpression state metadataMethod.IsStatic targetTerm returnDelegateTerm k))

    and reduceLambdaBlockExpression state (ast : ILambdaBlockExpression) k =
        let returnType = VSharp.Void in // TODO!!!
        let invoke state args k =
            reduceFunctionWithBlockBody state None args returnType (DelegateIdentifier ast) ast.Signature ast.Body k
        Functions.MakeLambda2 state ast.Signature null invoke |> k

    and reduceLambdaExpression state (ast : ILambdaExpression) k =
        let returnType = VSharp.Void in // TODO!!!
        let invokeBody state k =
            reduceExpression state ast.Body (fun (term, state) -> k (ControlFlow.throwOrReturn term, state))
        in
        let invoke state args k =
            reduceFunction state None args returnType (DelegateIdentifier ast) ast.Signature invokeBody k
        in
        Functions.MakeLambda2 state ast.Signature null invoke |> k

    and reduceAnonymousMethodExpression state (ast : IAnonymousMethodExpression) k =
        __notImplemented__()

// ------------------------------- Loops -------------------------------

    and reduceAbstractLoopStatement state (ast : IAbstractLoopStatement) k =
        match ast with
        | :? IForEachStatement as forEach -> reduceForEachStatement state forEach k
        | :? IForStatement as forStatement -> reduceForStatement state forStatement k
        | :? ILoopStatement as loop -> reduceLoopStatement state loop k
        | _ -> __notImplemented__()

    and reduceForEachStatement state (ast : IForEachStatement) k =
        __notImplemented__()

    and reduceForStatement state (ast : IForStatement) k =
        let lambdaBlock = Transformations.forStatementToRecursion ast in
        reduceExpressionStatement state lambdaBlock k

    and reduceLoopStatement state (ast : ILoopStatement) k =
        __notImplemented__()

    and reduceYieldReturnStatement state (ast : IYieldReturnStatement) k =
        __notImplemented__()

// ------------------------------- Linear control flow-------------------------------

    and composeSequentially curIStatement (result, state) statement k =
        let pathCondition = ControlFlow.currentCalculationPathCondition (curIStatement()) result in
        match pathCondition with
        | Terms.True -> statement state (fun (newRes, newState) -> k (ControlFlow.composeSequentially result newRes state newState))
        | Terms.False -> k (result, state)
        | _ ->
            statement
                (State.withPathCondition state pathCondition)
                (fun (newRes, newState) ->
                    let newState = State.popPathCondition newState in
                    k (ControlFlow.composeSequentially result newRes state newState))

    and reduceSequentially state statements k =
        Cps.Seq.foldlk
            (composeSequentially (fun () -> None))
            (NoResult, State.newStackFrame state [])
            statements
            (fun (res, state) -> k (res, State.popStack state))

    and reduceBlockStatement state (ast : IBlockStatement) k =
        let compose rs statement k =
            composeSequentially (fun () -> Some(statement)) rs (fun state -> reduceStatement state statement) k
        Cps.Seq.foldlk compose (NoResult, State.newStackFrame state []) ast.Statements (fun (res, state) -> k (res, State.popStack state))

    and reduceCommentStatement state (ast : ICommentStatement) k =
        k (NoResult, state)

    and reduceEmptyStatement state (ast : IEmptyStatement) k =
        k (NoResult, state)

    and reduceExpressionStatement state (ast : IExpressionStatement) k =
        if Transformations.isInlinedCall ast
        then
            reduceInlinedDelegateCallStatement state (ast.Expression :?> IDelegateCallExpression) k
        else
            reduceExpression state ast.Expression (fun (term, newState) ->
                k (ControlFlow.throwOrIgnore term, newState))

    and reduceLocalVariableDeclarationStatement state (ast : ILocalVariableDeclarationStatement) k =
        let name = ast.VariableReference.Variable.Name in
        let initialize k =
            let t = Types.FromConcreteMetadataType ast.VariableReference.Variable.Type in
            match t with
            | StructType _ when ast.Initializer = null -> k (Memory.defaultOf t, state)
            | _ -> reduceExpression state ast.Initializer k
        initialize (fun (initializer, state) -> k (NoResult, Memory.allocateOnStack state (name, getTokenBy (Choice2Of2 ast.VariableReference.Variable)) initializer))

    and reduceReturnStatement state (ast : IReturnStatement) k =
        reduceExpression state ast.Result (fun (term, state) -> k (ControlFlow.throwOrReturn term, state))

// ------------------------------- Conditional operations -------------------------------

    and reduceConditionalExecution state conditionInvocation thenBranch elseBranch k =
        conditionInvocation state (fun (condition, conditionState) ->
        match condition with
        | Terms.True ->  thenBranch conditionState k
        | Terms.False -> elseBranch conditionState k
        | e when Terms.Just Terms.IsError e -> k (Return e, conditionState)
        | _ ->
            thenBranch (State.withPathCondition conditionState   condition) (fun (thenResult, thenState) ->
            elseBranch (State.withPathCondition conditionState !!condition) (fun (elseResult, elseState) ->
            let result = ControlFlow.mergeResults condition thenResult elseResult in
            let state = Merging.merge2States condition !!condition (State.popPathCondition thenState) (State.popPathCondition elseState) in
            k (result, state))))

    and npeOrInvokeStatement state isStatic reference statement k =
        if isStatic then statement state k
        else
            reduceConditionalExecution state
                (fun state k -> k (Memory.isNull reference, state))
                (fun state k ->
                    let term, state = ControlFlow.npe state in
                    k (Throw term, state))
                statement
                k

    and npeOrInvokeExpression state isStatic reference expression k =
        npeOrInvokeStatement state isStatic reference expression
            (fun (result, state) -> k (ControlFlow.resultToTerm result, state))

    and reduceIfStatement state (ast : IIfStatement) k =
        reduceConditionalExecution state
            (fun state k -> reduceExpression state ast.Condition k)
            (fun state k -> reduceStatement state ast.Then k)
            (fun state k -> reduceStatement state ast.Else k)
            k

    and reduceConditionalExpression state (ast : IConditionalExpression) k =
        reduceExpression state ast.Condition (fun (condition, conditionState) ->
        match condition with
        | Terms.True ->  reduceExpression conditionState ast.Then k
        | Terms.False -> reduceExpression conditionState ast.Else k
        | _ ->
            reduceExpression conditionState ast.Then (fun (thenResult, thenState) ->
            reduceExpression conditionState ast.Else (fun (elseResult, elseState) ->
            let result = Merging.merge2Terms condition !!condition thenResult elseResult in
            let state = Merging.merge2States condition !!condition thenState elseState in
            k (result, state))))

    and reduceSwitchStatement state (ast : ISwitchStatement) k =
        reduceExpression state ast.Expression (fun (arg, state) ->
        let reduceDefault state k = reduceBlockStatement state ast.Default (fun (result, state) -> k (ControlFlow.consumeBreak result, state)) in
        reduceSwitchCases state arg reduceDefault (List.ofArray ast.Cases) k)

    and reduceSwitchCases state arg dflt (cases : ISwitchCase list) k =
        let t = Terms.TypeOf arg |> Types.ToDotNetType in
        let compareArg (result, state) expression k =
            reduceExpression state expression (fun (value, state) ->
            performBinaryOperation state OperationType.Equal arg value false t (fun (equal, state) ->
            k (result ||| equal, state)))
        in
        match cases with
        | [] -> dflt state k
        | case::rest ->
            reduceConditionalExecution state
                (fun state k -> Cps.Seq.foldlk compareArg (Terms.MakeFalse, state) case.Values k)
                (fun state k -> reduceBlockStatement state case.Body (fun (result, state) -> k (ControlFlow.consumeBreak result, state)))
                (fun state k -> reduceSwitchCases state arg dflt rest k)
                k

// ------------------------------- Try-catch -------------------------------

    and reduceThrowStatement state (ast : IThrowStatement) k =
        reduceExpression state ast.Argument (fun (arg, state) ->
        k (Throw arg, state))

    and reduceTryStatement state (ast : ITryStatement) k =
        reduceBlockStatement state ast.Body (fun (result, state) ->
        reduceCatchBlock state result ast.CatchClauses (fun (result, state) ->
        reduceFinally state result ast.Finally (fun (result, state) ->
        reduceFault state result ast.Fault k)))

    and reduceCatchBlock state statementResult (clauses : ICatchClause[]) k =
        if Array.isEmpty clauses then k (statementResult, state)
        else
            let thrown, normal = ControlFlow.pickOutExceptions statementResult in
            match thrown with
            | None -> k (statementResult, state)
            | Some(guard, exn) ->
                reduceConditionalExecution state
                    (fun state k -> k (guard, state))
                    (fun state k -> reduceCatchClauses exn state (Seq.ofArray clauses) k)
                    (fun state k -> k (Guarded ((guard, NoResult)::normal), state))
                    k

    and reduceCatchClauses exn state clauses k =
        match clauses with
        | SeqEmpty -> k (Throw exn, state)
        | SeqNode(clause, rest) ->
            reduceConditionalExecution state
                (fun state k -> reduceCatchCondition exn state clause k)
                (fun state k -> reduceBlockStatement state clause.Body (fun (result, state) -> k (result, State.popStack state)))
                (fun state k -> reduceCatchClauses exn (State.popStack state) rest k)
                k

    and reduceCatchCondition exn state (ast : ICatchClause) k =
        if ast.VariableReference = null then k (Terms.MakeTrue, State.newStackFrame state []) // just catch {...} case
        else
            DecompilerServices.setPropertyOfNode ast "Thrown" exn
            // catch (...) {...} case
            let targetType = Types.FromSymbolicMetadataType ast.VariableReference.Variable.Type true in
            let typeMatches = checkCast exn targetType in
            let stackKey = ast.VariableReference.Variable.Name, getTokenBy (Choice2Of2 ast.VariableReference.Variable) in
            let state = State.newStackFrame state [(stackKey, exn)] in
            if ast.Filter = null then k (typeMatches, state)
            else
                let filteringExpression = Transformations.extractExceptionFilter ast.Filter in
                reduceConditionalExecution state
                    (fun state k -> k (typeMatches, state))
                    (fun state k -> reduceExpression state filteringExpression
                                        (fun (filterResult, state) ->
                                            k (ControlFlow.consumeErrorOrReturn
                                                (always (Return Terms.MakeFalse)) filterResult, state)))
                    (fun state k -> k (Return typeMatches, state))
                    (fun (result, state) -> k (ControlFlow.resultToTerm result, state))

    and reduceRethrowStatement state (ast : IRethrowStatement) k =
        let rec findException (node : INode) =
            if node = null then internalfail "exception register not found for rethowing!"
            match DecompilerServices.getPropertyOfNode node "Thrown" null with
            | null -> findException node.Parent
            | exn -> exn :?> Term
        in
        let exn = findException ast in
        k (Throw exn, state)

    and reduceFinally state statementResult (ast : IBlockStatement) k =
        if ast = null then k (statementResult, state)
        else reduceBlockStatement state ast (fun (_, state) -> k (statementResult, state))

    and reduceEndFinallyStatement state (ast : IEndFinallyStatement) k =
        __notImplemented__()

    and reduceFault state statementResult (ast : IBlockStatement) k =
        if ast = null then k (statementResult, state)
        else
            let thrown, normal = ControlFlow.pickOutExceptions statementResult in
            match thrown with
            | None -> k (statementResult, state)
            | Some(guard, exn) ->
                reduceConditionalExecution state
                    (fun state k -> k (guard, state))
                    (fun state k -> reduceBlockStatement state ast (fun (_, state) -> k (NoResult, state)))
                    (fun state k -> k (NoResult, state))
                    (fun (_, state) -> k (statementResult, state))

    and reduceSuccessfulFilteringStatement state (ast : ISuccessfulFilteringStatement) k =
        __notImplemented__()

    and reduceUsingStatement state (ast : IUsingStatement) k =
        __notImplemented__()

// ------------------------------- Memory access -------------------------------

    and reduceExpressionToRef state followHeapRefs (ast : IExpression) k =
        match ast with
        | null -> k (Concrete(null, VSharp.Object (IdGenerator.startingWith typedefof<obj>.FullName)), state)
        | :? ILocalVariableReferenceExpression as expression -> k (Memory.referenceLocalVariable state (expression.Variable.Name, getTokenBy (Choice2Of2 expression.Variable)) followHeapRefs, state)
        | :? IParameterReferenceExpression as expression -> k (Memory.referenceLocalVariable state (expression.Parameter.Name, getTokenBy (Choice1Of2 expression.Parameter)) followHeapRefs, state)
        | :? IThisReferenceExpression as expression -> k (Memory.referenceLocalVariable state ("this", getThisTokenBy expression) followHeapRefs, state)
        | :? IFieldAccessExpression as expression ->
            reduceExpressionToRef state true expression.Target (fun (target, state) ->
            referenceToField state followHeapRefs target expression.FieldSpecification.Field k)
        | :? IDerefExpression as expression -> reduceExpressionToRef state followHeapRefs expression.Argument k
        | _ -> reduceExpression state ast k

    and referenceToField state followHeapRefs target (field : JetBrains.Metadata.Reader.API.IMetadataField) k =
        let id = DecompilerServices.idOfMetadataField field in
        if field.IsStatic then
            k (Memory.referenceStaticField state followHeapRefs id field.DeclaringType.AssemblyQualifiedName)
        else
            k (Memory.referenceField state followHeapRefs id target)

    and reduceArrayElementAccessExpression state (ast : IArrayElementAccessExpression) k =
        reduceExpression state ast.Array (fun (arrayRef, state) ->
        Cps.Seq.mapFoldk reduceExpression state ast.Indexes (fun (indices, state) ->
        let reference, state = Memory.referenceArrayIndex state arrayRef indices in
        k (Memory.deref state reference)))

    and reduceBaseReferenceExpression state (ast : IBaseReferenceExpression) k =
        k (Memory.derefLocalVariable state ("this", getThisTokenBy ast))

    and reduceBoxExpression state (ast : IBoxExpression) k =
        __notImplemented__()

    and reduceCheckFiniteExpression state (ast : ICheckFiniteExpression) k =
        __notImplemented__()

    and reduceDefaultValueExpression state (ast : IDefaultValueExpression) k =
        (Memory.defaultOf (Types.FromConcreteMetadataType ast.Type), state) |> k

    and reduceDerefExpression state (ast : IDerefExpression) k =
        reduceExpression state ast.Argument (fun (reference, state) ->
        k (Memory.deref state reference))

    and reduceFieldAccessExpression state (ast : IFieldAccessExpression) k =
        let qualifiedTypeName = ast.FieldSpecification.Field.DeclaringType.AssemblyQualifiedName in
        initializeStaticMembersIfNeed state qualifiedTypeName (fun state ->
        reduceExpression state ast.Target (fun (target, state) ->
        readField state target ast.FieldSpecification.Field k))

    and readField state target (field : JetBrains.Metadata.Reader.API.IMetadataField) k =
        let fieldName = DecompilerServices.idOfMetadataField field in
        if field.IsStatic then
            let reference, state = Memory.referenceStaticField state false fieldName field.DeclaringType.AssemblyQualifiedName in
            k (Memory.deref state reference)
        else
            if (Terms.IsRef target) then
                Console.WriteLine("Warning: got field access without explicit dereferencing: " + (field.ToString()))
                let term, state = Memory.deref state target in
                k (Memory.fieldOf term fieldName, state)
            else
                k (Memory.fieldOf target fieldName, state)

    and reduceLiteralExpression state (ast : ILiteralExpression) k =
        let mType = Types.FromConcreteMetadataType ast.Value.Type in
        k (Concrete(ast.Value.Value, mType), state)

    and reduceLocalVariableReferenceExpression state (ast : ILocalVariableReferenceExpression) k =
        k (Memory.derefLocalVariable state (ast.Variable.Name, getTokenBy (Choice2Of2 ast.Variable)))

    and reduceMakeRefExpression state (ast : IMakeRefExpression) k =
        __notImplemented__()

    and reduceParameterReferenceExpression state (ast : IParameterReferenceExpression) k =
        k (Memory.derefLocalVariable state (ast.Parameter.Name, getTokenBy (Choice1Of2 ast.Parameter)))

    and reduceThisReferenceExpression state (ast : IThisReferenceExpression) k =
        k (Memory.derefLocalVariable state ("this", getThisTokenBy ast))

// ------------------------------- Binary operations -------------------------------

    and reduceAbstractBinaryOperation state (ast : IAbstractBinaryOperationExpression) k =
        match ast with
        | :? IBinaryOperationExpression as binOp -> reduceBinaryOperationExpression state binOp k
        | :? IUserDefinedBinaryOperationExpression as userBinOp -> reduceUserDefinedBinaryOperationExpression state userBinOp k
        | _ -> __notImplemented__()

    and reduceBinaryOperationExpression state (ast : IBinaryOperationExpression) k =
        let op = ast.OperationType in
        match op with
        | OperationType.Assignment -> reduceAssignment state ast.LeftArgument ast.RightArgument k
        | _ when Operations.isOperationAssignment op -> reduceOperationAssignment state ast k
        | _ when Propositional.isConditionalOperation op->
            reduceConditionalOperation state ast.OperationType ast.LeftArgument ast.RightArgument k
        | _ ->
            let isChecked = ast.OverflowCheck = OverflowCheckType.Enabled in
            reduceBinaryOperation state ast.OperationType ast.LeftArgument ast.RightArgument isChecked (Types.GetSystemTypeOfNode ast) k

    and reduceUserDefinedBinaryOperationExpression state (ast : IUserDefinedBinaryOperationExpression) k =
        let reduceTarget state k = k (Terms.MakeNull typedefof<obj>, state) in
        let reduceLeftArg state k = reduceExpression state ast.LeftArgument k in
        let reduceRightArg state k = reduceExpression state ast.RightArgument k in
        reduceMethodCall state reduceTarget ast.MethodSpecification.Method [reduceLeftArg; reduceRightArg] k

    and reduceAssignment state (left : IExpression) (right : IExpression) k =
        let targetReducer =
            match left with
            | :? IParameterReferenceExpression
            | :? ILocalVariableReferenceExpression
            | :? IArrayElementAccessExpression ->
                fun state k -> k (Nop, state)
            | :? IMemberAccessExpression as memberAccess ->
                fun state k -> reduceExpressionToRef state true memberAccess.Target k
            | _ -> __notImplemented__()
        in
        let rightReducer state k = reduceExpression state right k in
        mutate state left rightReducer targetReducer k

    and reduceOperationAssignment state (ast : IBinaryOperationExpression) k =
        let op = Operations.getAssignmentOperation ast.OperationType in
        let isChecked = ast.OverflowCheck = OverflowCheckType.Enabled in
        let t = Types.GetSystemTypeOfNode ast
        let left = ast.LeftArgument in
        readTargeted state left (fun (targetRef, leftTerm, state) ->
        reduceExpression state ast.RightArgument (fun (rightTerm, state) ->
        performBinaryOperation state op leftTerm rightTerm isChecked t (fun (result, state) ->
        let obtainTarget state k = k (targetRef, state) in
        let obtainResult state k = k (result, state) in
        mutate state left obtainResult obtainTarget k)))

    and readTargeted state (ast : IExpression) k =
        match ast with
        | :? IParameterReferenceExpression
        | :? ILocalVariableReferenceExpression ->
            reduceExpression state ast (fun (result, state) ->
            k (Nop, result, state))
        | :? IFieldAccessExpression as field ->
            reduceExpressionToRef state true field.Target (fun (targetRef, state) ->
            readField state targetRef field.FieldSpecification.Field (fun (result, state) ->
            k (targetRef, result, state)))
        | :? IPropertyAccessExpression as property ->
            reduceExpressionToRef state true property.Target (fun (targetRef, state) ->
            let obtainTarget state k = k (targetRef, state) in
            reduceMethodCall state obtainTarget property.PropertySpecification.Property.Getter [] (fun (result, state) ->
            k (targetRef, result, state)))
        | :? IIndexerCallExpression
        | _ -> __notImplemented__()

    and mutate state (left : IExpression) right target k =
        // Pre-calculated term is used to support conceptually two different cases: "new A().N = 10" and "new A().N++".
        // In both we mutate fresh instance of A, but second one uses target of previous evaluation of "new A().N".
        // C# compiler generates "dup" instruction in that case.
        match left with
        | :? IParameterReferenceExpression
        | :? ILocalVariableReferenceExpression ->
            reduceExpressionToRef state false left (fun (targetRef, state) ->
            right state (fun (rightTerm, state) ->
            Memory.mutate state targetRef rightTerm |> k))
        | :? IFieldAccessExpression as field ->
            target state (fun (targetTerm, state) ->
            right state (fun (rightTerm, state) ->
            referenceToField state false targetTerm field.FieldSpecification.Field (fun (fieldRef, state) ->
            Memory.mutate state fieldRef rightTerm |> k)))
        | :? IPropertyAccessExpression as property ->
            target state (fun (targetTerm, state) ->
            right state (fun (rightTerm, state) ->
            reduceMethodCall state target property.PropertySpecification.Property.Setter [right] k))
        | :? IArrayElementAccessExpression as arrayAccess ->
            reduceExpression state arrayAccess.Array (fun (array, state) ->
            Cps.Seq.mapFoldk reduceExpression state arrayAccess.Indexes (fun (indices, state) ->
            right state (fun (rightTerm, state) ->
            let reference, state = Memory.referenceArrayIndex state array indices in
            Memory.mutate state reference rightTerm |> k)))
        | :? IIndexerCallExpression
        | _ -> __notImplemented__()

    and reduceBinaryOperation state op leftArgument rightArgument isChecked t k =
        reduceExpression state leftArgument (fun (left, state) ->
        reduceExpression state rightArgument (fun (right, state) ->
        performBinaryOperation state op left right isChecked t k))

    and performBinaryOperation state op left right isChecked t k =
        let t1 = Terms.TypeOf left in
        let t2 = Terms.TypeOf right in
        match op with
        | op when Propositional.isLogicalOperation op t1 t2 ->
            Propositional.simplifyBinaryConnective op left right (withSnd state >> k)
        | op when Arithmetics.isArithmeticalOperation op t1 t2 ->
            Arithmetics.simplifyBinaryOperation op state left right isChecked t k
        | op when Strings.isStringOperation op t1 t2 ->
            Strings.simplifyOperation op left right |> (withSnd state >> k)
        | _ ->
            match op with
            | OperationType.Equal -> Memory.referenceEqual left right |> (withSnd state >> k)
            | OperationType.NotEqual ->
                let equal = Memory.referenceEqual left right in
                Propositional.simplifyNegation equal (withSnd state >> k)
            | _ -> __notImplemented__()

    and reduceConditionalOperation state op leftArgument rightArgument k =
        let handleOp state op stopValue ignoreValue leftArgument rightArgument k =
            reduceExpression state leftArgument (fun (left, state') ->
                match left with
                | _ when left = ignoreValue -> reduceExpression state' rightArgument k
                | e when Terms.Just Terms.IsError e -> k (e, state')
                | _ when left = stopValue -> (stopValue, state') |> k
                | _ when op = OperationType.ConditionalAnd -> reduceExpression state' rightArgument (fun (right, state'') ->
                    let res = left &&& right in
                    let state = Merging.merge2States left !!left state'' state' in
                    k (res, state))
                | _ when op = OperationType.ConditionalOr -> reduceExpression state' rightArgument (fun (right, state'') ->
                    let res = left ||| right in
                    let state = Merging.merge2States left !!left state' state'' in
                    k (res, state))
                | _ -> __notImplemented__())
        in

        match op with
        | OperationType.ConditionalAnd -> handleOp state op Terms.MakeFalse Terms.MakeTrue leftArgument rightArgument k
        | OperationType.ConditionalOr  -> handleOp state op Terms.MakeTrue Terms.MakeFalse leftArgument rightArgument k
        | _ -> raise(System.ArgumentException("Wrong operator"))

// ------------------------------- Unary operations -------------------------------

    and reduceAbstractUnaryOperationExpression state (ast : IAbstractUnaryOperationExpression) k =
        match ast with
        | :? IUnaryOperationExpression as expression -> reduceUnaryOperationExpression state expression k
        | :? IUserDefinedUnaryOperationExpression as expression -> reduceUserDefinedUnaryOperationExpression state expression k
        | _ -> __notImplemented__()

    and reduceUnaryOperationExpression state (ast : IUnaryOperationExpression) k =
        let op = ast.OperationType in
        let isChecked = (ast.OverflowCheck = OverflowCheckType.Enabled) in
        let dotNetType = Types.GetSystemTypeOfNode ast in
        let t = dotNetType |> Types.FromDotNetType in
        match op with
        | OperationType.PrefixIncrement
        | OperationType.PrefixDecrement -> reducePrefixIncrement state ast k
        | OperationType.PostfixDecrement -> reducePostfixIncrement state ast.Argument (Terms.MakeConcrete -1 dotNetType) isChecked dotNetType k
        | OperationType.PostfixIncrement -> reducePostfixIncrement state ast.Argument (Terms.MakeConcrete 1 dotNetType) isChecked dotNetType k
        | _ ->
            reduceExpression state ast.Argument (fun (arg, newState) ->
            match t with
            | Bool -> Propositional.simplifyUnaryConnective op arg (withSnd newState >> k)
            | Numeric t -> Arithmetics.simplifyUnaryOperation op newState arg isChecked t k
            | String -> __notImplemented__()
            | _ -> __notImplemented__())

    and reduceUserDefinedUnaryOperationExpression state (ast : IUserDefinedUnaryOperationExpression) k =
        __notImplemented__()

    and reducePrefixIncrement state ast k =
        let assignment = Transformations.transformPrefixCrement ast in
        reduceOperationAssignment state assignment k

    and reducePostfixIncrement state leftAst right isChecked t k =
        let op = OperationType.Add in
        readTargeted state leftAst (fun (targetRef, left, state) ->
        performBinaryOperation state op left right isChecked t (fun (result, state) ->
        mutate state leftAst (fun state k -> k (result, state)) (fun state k -> k (targetRef, state)) (fun (_, state) ->
        k (left, state))))

// ------------------------------- Type casting and type information -------------------------------

    and reduceAbstractTypeCastExpression state (ast : IAbstractTypeCastExpression) k =
        match ast with
        | :? ITypeCastExpression as expression -> reduceTypeCastExpression state expression k
        | :? IUserDefinedTypeCastExpression as expression -> reduceUserDefinedTypeCastExpression state expression k
        | _ -> __notImplemented__()

    and is (leftType : TermType) (rightType : TermType) =
        let makeBoolConst name termType = Terms.FreshConstant name (SymbolicConstantType termType) typedefof<bool>
        in
        let concreteIs (dotNetType : Type) =
            let b = makeBoolConst dotNetType.FullName (ClassType dotNetType) in
            function
            | Types.ReferenceType t
            | Types.StructureType t -> Terms.MakeBool (t = dotNetType)
            | SubType(t, name) as termType when t.IsAssignableFrom(dotNetType) ->
                makeBoolConst name termType ==> b
            | SubType(t, _) when not <| t.IsAssignableFrom(dotNetType) -> Terms.MakeFalse
            | Null -> Terms.MakeFalse
            | Object name as termType -> makeBoolConst name termType ==> b
            | _ -> __notImplemented__()
        in
        let subTypeIs (dotNetType: Type, rightName) =
            let b = makeBoolConst rightName (SubType(dotNetType, rightName)) in
            function
            | Types.ReferenceType t -> Terms.MakeBool <| dotNetType.IsAssignableFrom(t)
            | Types.StructureType t -> Terms.MakeBool (dotNetType = typedefof<obj> || dotNetType = typedefof<ValueType>)
            | SubType(t, name) when dotNetType.IsAssignableFrom(t) -> Terms.MakeTrue
            | SubType(t, name) as termType when t.IsAssignableFrom(dotNetType) ->
                makeBoolConst name termType ==> b
            | ArrayType _ -> Terms.MakeBool <| dotNetType.IsAssignableFrom(typedefof<Array>)
            | Null -> Terms.MakeFalse
            | Object name as termType -> makeBoolConst name termType ==> b
            | _ -> __notImplemented__()
        in
        match leftType, rightType with
        | PointerType left, PointerType right -> is left right
        | PointerType left, _ -> is left rightType
        | Void, _   | _, Void
        | Bottom, _ | _, Bottom -> Terms.MakeFalse
        | Func _, Func _ -> Terms.MakeTrue
        | ArrayType(t1, c1), ArrayType(t2, c2) -> Terms.MakeBool <| ((t1 = t2) && (c1 = c2))
        | leftType, Types.StructureType t when leftType <> Null -> concreteIs t leftType
        | leftType, Types.ReferenceType t -> concreteIs t leftType
        | leftType, SubType(t, name) -> subTypeIs (t, name) leftType
        | leftType, Object name -> subTypeIs (typedefof<obj>, name) leftType
        | _ -> __notImplemented__()

    and doCast (state : State.state) term targetType =
        let leftType = Terms.TypeOf term in
        let rec isUpCast l r =
            match l, r with
            | PointerType left, PointerType right -> isUpCast left right
            | PointerType left, _ -> isUpCast left r
            | Types.ComplexType t1, Types.ComplexType t2 -> t2.IsAssignableFrom(t2)
            | _, Object _ -> true
            | Object _, _ -> false
            | Func _, Func _ -> false
            | ArrayType _, _ -> true
            | _ -> __notImplemented__()
        in
        let result =
            match isUpCast leftType targetType with
            | true -> term
            | false ->
                match term with
                | Concrete(value, _) -> Concrete(value, targetType)
                | Constant(name, source, _) -> Term.Constant(name, source, targetType)
                | Expression(operation, operands, _) -> Expression(operation, operands, targetType)
                | StackRef(t, l, _) -> StackRef(t, l, targetType)
                | HeapRef(p, _) -> HeapRef(p, targetType) // TODO
                | Struct(m, _) -> Struct(m, targetType)
                | _ -> __notImplemented__()
        in
        Return result, state

    and throwInvalidCastException state term targetType =
        let result, state =
            match term with
            | Error t as error -> error, state
            | Nop ->
                let message = Concrete(sprintf "Internal error: casting void to %O!" targetType, VSharp.String) in
                let term, state = State.activator.CreateInstance typeof<InvalidCastException> [message] state in
                Error term, state
            | StackRef _ as r ->
                printfn "Warning: casting stack reference %s to %s!" (toString r) (toString targetType)
                r, state
            | _ ->
                let message = Concrete(sprintf "Internal error: casting %O to %O!" (Terms.TypeOf term) targetType, VSharp.String) in
                let term, state = State.activator.CreateInstance typeof<InvalidCastException> [message] state in
                Error term, state
        in
        ControlFlow.throwOrReturn result, state

    and reduceUserDefinedTypeCastExpression state (ast : IUserDefinedTypeCastExpression) k =
        let reduceTarget state k = k (Terms.MakeNull typedefof<obj>, state) in
        let reduceArg state k = reduceExpression state ast.Argument k in
        reduceMethodCall state reduceTarget ast.MethodSpecification.Method [reduceArg] k

    and reduceTryCastExpression state (ast : ITryCastExpression) k =
        let targetType = Types.FromSymbolicMetadataType ast.Type true in
        reduceExpression state ast.Argument (fun (term, state) ->
        let isCasted = checkCast term targetType in
        let mapper state term targetType =
            reduceConditionalExecution state
                (fun state k -> k (isCasted, state))
                (fun state k -> k (doCast state term targetType))
                (fun state k -> k (Return <| Concrete(null, targetType), state))
                (fun (statementResult, state) -> (ControlFlow.resultToTerm statementResult, state))
        in
        let term, state =
            match term with
            | Union gvs -> Merging.guardedStateMap (fun term -> mapper state term targetType) gvs state
            | _ -> mapper state term targetType
        in k (term, state))

    and reduceTypeCastExpression state (ast : ITypeCastExpression) k =
        let isChecked = ast.OverflowCheck = OverflowCheckType.Enabled
        let cast src dst expr =
            if src = dst then expr
            else Expression(Cast(src, dst, isChecked), [expr], dst)
        in
        let targetType = Types.FromSymbolicMetadataType ast.TargetType true in
        let isCasted term = checkCast term targetType in
        let hierarchyCast state term targetType =
            reduceConditionalExecution state
                (fun state k -> k (isCasted term, state))
                (fun state k -> k (doCast state term targetType))
                (fun state k -> k (throwInvalidCastException state term targetType))
                (fun (statementResult, state) -> (ControlFlow.resultToTerm statementResult, state))
        in
        let rec primitiveCast state term targetType =
            match term with
            | Error _ -> (term, state)
            | Nop ->
                let message = Concrete(sprintf "Internal error: casting void to %O!" targetType, VSharp.String) in
                let term, state = State.activator.CreateInstance typeof<InvalidCastException> [message] state in
                (Error term, state)
            | Concrete(_, Null) as t -> (t, state)
            | Concrete(value, _) ->
                if Terms.IsFunction term && Types.IsFunction targetType
                then (Concrete(value, targetType), state)
                else (Terms.MakeConcrete value (Types.ToDotNetType targetType), state)
            | Constant(_, _, t) -> (cast t targetType term, state)
            | Expression(operation, operands, t) -> (cast t targetType term, state)
            | StackRef _ as r ->
                printfn "Warning: casting stack reference %s to %s!" (toString r) (toString targetType)
                hierarchyCast state r targetType
            | HeapRef _ as r -> hierarchyCast state r targetType
            | Struct _ as r -> hierarchyCast state r targetType
            | _ -> __notImplemented__()
        in
        reduceExpression state ast.Argument (fun (term, state) ->
        let term, state =
            match term with
            | Union gvs -> Merging.guardedStateMap (fun term -> primitiveCast state term targetType) gvs state
            | _ -> primitiveCast state term targetType
        in k (term, state))

    and checkCast term targetType =
        let mapper = fun left -> is (Terms.TypeOf left) targetType in
        match term with
        | Union gvs -> Merging.guardedMap mapper gvs
        | _ -> mapper term

    and reduceCheckCastExpression state (ast : ICheckCastExpression) k =
        let targetType = Types.FromSymbolicMetadataType ast.Type true in
        reduceExpression state ast.Argument (fun (term, state) ->
        checkCast term targetType |> withSnd state |> k)

    and reduceTypeOfExpression state (ast : ITypeOfExpression) k =
        let instance = Types.MetadataToDotNetType ast.Type in
        k (Terms.MakeConcrete instance typedefof<Type>, state)

// ------------------------------- Objects construction -------------------------------

    and reduceAnonymousObjectCreationExpression state (ast : IAnonymousObjectCreationExpression) k =
        __notImplemented__()

    and reduceArrayCreationExpression state (ast : IArrayCreationExpression) k =
        let typ = Types.FromConcreteMetadataType ast.ArrayType in
        Cps.Seq.mapFoldk reduceExpression state ast.Dimensions (fun (dimensions, state) ->
        reduceExpressionList state ast.Initializer (fun (initializer, state) ->
        let result =
            match initializer with
            | Concrete(null, _) -> Array.makeDefault Memory.defaultOf dimensions typ (Array.zeroLowerBound dimensions.Length)
            | _ -> Array.fromInitializer (int(ast.ArrayType.Rank)) typ initializer
        Memory.allocateInHeap state result |> k))

    and initializeStaticMembersIfNeed state qualifiedTypeName k =
        if State.staticMembersInitialized state qualifiedTypeName then
            k state
        else
            Console.WriteLine("Initializing static members of " + qualifiedTypeName)
            let t = Types.FromQualifiedTypeName qualifiedTypeName in
            match Options.StaticFieldsValuation() with
            | Options.DefaultStaticFields ->
                let fields = DecompilerServices.getDefaultFieldValuesOf true qualifiedTypeName in
                let instance =
                    fields
                        |> List.map (fun (n, (t, _)) -> (Concrete(n, VSharp.String), Memory.defaultOf (Types.FromConcreteMetadataType t)))
                        |> Heap.ofSeq
                        |> withSnd t
                        |> Struct
                in
                let state = Memory.allocateInStaticMemory state qualifiedTypeName instance in
                let initOneField state (name, (typ, expression)) k =
                    let address, state = Memory.referenceStaticField state false name qualifiedTypeName in
                    reduceExpression state expression (fun (value, state) ->
                    Memory.mutate state address value |> snd |> k)
                in
                Cps.List.foldlk initOneField state fields (fun state ->
                match DecompilerServices.getStaticConstructorOf qualifiedTypeName with
                | Some constr ->
                    reduceDecompiledMethod state (Concrete(null, t)) [] constr (snd >> k)
                | None -> k state)
            | Options.SymbolizeStaticFields ->
                let addr = StaticRef(qualifiedTypeName, [], t) in
                let instance = Memory.makeSymbolicStruct true (Symbolization addr) t (System.Type.GetType(qualifiedTypeName)) in
                Memory.allocateInStaticMemory state qualifiedTypeName instance |> k

    and reduceObjectCreation state constructedType objectInitializerList collectionInitializerList (constructorSpecification : MethodSpecification) invokeArguments k =
        let qualifiedTypeName = DecompilerServices.assemblyQualifiedName constructedType in
        initializeStaticMembersIfNeed state qualifiedTypeName (fun state ->
        let fields = DecompilerServices.getDefaultFieldValuesOf false qualifiedTypeName in
        let names, typesAndInitializers = List.unzip fields in
        let types, initializers = List.unzip typesAndInitializers in
        Cps.List.mapFoldk reduceExpression state initializers (fun (initializers, state) ->
        let fields = List.map2 (fun t -> function | Nop -> Memory.defaultOf (Types.FromConcreteMetadataType t) | v -> v) types initializers
                        |> List.zip (List.map Terms.MakeConcreteString names) |> Heap.ofSeq in
        let t = Types.FromConcreteMetadataType constructedType in
        let freshValue = Struct(fields, t) in
        let isReference = Types.IsReferenceType t in
        let reference, state =
            if isReference
            then Memory.allocateInHeap state freshValue
            else
                let tempVar = "constructed instance" in
                let state = State.newStackFrame state [((tempVar, tempVar), freshValue)] in
                (Memory.referenceLocalVariable state (tempVar, tempVar) false, state)
        in
        let finish r =
            composeSequentially (fun () -> None) r
                (fun state k ->
                    if isReference
                    then k (Return reference, state)
                    else
                        let term, state = Memory.deref state reference in
                        k (Return term, State.popStack state))
                (fun (result, state) -> k (ControlFlow.resultToTerm result, state))
        in
        let invokeInitializers r =
            composeSequentially (fun () -> None) r (fun state k ->
                if objectInitializerList <> null then
                    reduceMemberInitializerList reference state objectInitializerList k
                else if collectionInitializerList <> null then
                    reduceCollectionInitializerList constructedType reference state collectionInitializerList k
                else k (NoResult, state)
            ) finish
        in
        let baseClasses = DecompilerServices.baseClassesChain constructedType in
        let reduceConstructor (t : JetBrains.Metadata.Reader.API.IMetadataType) state k =
            if constructorSpecification = null
            then k (NoResult, state)
            else
                invokeArguments state (fun (arguments, state) ->
                    let assemblyPath = DecompilerServices.locationOfType qualifiedTypeName in
                    decompileAndReduceMethod state reference arguments qualifiedTypeName constructorSpecification.Method assemblyPath k)
        in
        let reduceConstructors = baseClasses |> Seq.map reduceConstructor in
        reduceSequentially state reduceConstructors invokeInitializers))

    and reduceObjectCreationExpression state (ast : IObjectCreationExpression) k =
        let arguments state = Cps.List.mapFoldk reduceExpression state (List.ofArray ast.Arguments) in
        reduceObjectCreation state ast.ConstructedType ast.ObjectInitializer ast.CollectionInitializer ast.ConstructorSpecification arguments k

    and reduceMemberInitializerList initializedObject state (ast : IMemberInitializerList) k =
        let initializers = ast.Initializers |> Seq.map (reduceMemberInitializer initializedObject) in
        reduceSequentially state initializers k

    and reduceMemberInitializer this (ast : IMemberInitializer) state k =
        match ast with
        | :? IFieldMemberInitializer as initializer -> reduceFieldMemberInitializer this state initializer k
        | :? IPropertyMemberInitializer as initializer -> reducePropertyMemberInitializer this state initializer k
        | _ -> __notImplemented__()

    and reduceFieldMemberInitializer this state (ast : IFieldMemberInitializer) k =
        reduceExpression state ast.Value (fun (value, state) ->
        let fieldReference, state = Memory.referenceField state false (DecompilerServices.idOfMetadataField ast.Field) this in
        let result, state = Memory.mutate state fieldReference value in
        k (ControlFlow.throwOrIgnore result, state))

    and reducePropertyMemberInitializer this state (ast : IPropertyMemberInitializer) k =
        __notImplemented__()

    and reduceCollectionInitializerList constructedType initializedObject state (ast : IExpressionList) k =
        let intializers = ast.Expressions |> Seq.map (reduceCollectionInitializer constructedType initializedObject) in
        reduceSequentially state intializers k

    and reduceCollectionInitializer constructedType initializedObject (ast : IExpression) state k =
        let args =
            match ast with
            | :? IExpressionList as es -> es.Expressions :> seq<IExpression>
            | e -> [e] :> seq<IExpression>
        in
        let argTypes = Seq.map DecompilerServices.getTypeOfNode args in
        Cps.Seq.mapFoldk reduceExpression state args (fun (argValues, state) ->
        let bestOverload = DecompilerServices.resolveAdd argTypes constructedType in
        let reduceTarget state k = k (initializedObject, state) in
        let reduceArg arg = (fun state k -> k (arg, state)) in
        let reduceArgs = argValues |> List.ofSeq |> List.map reduceArg in
        reduceMethodCall state reduceTarget bestOverload reduceArgs (fun (result, state) ->
        k (ControlFlow.throwOrIgnore result, state)))

    and reduceExpressionList state (ast : IExpressionList) k =
        if ast = null then k (Concrete(null, VSharp.Void), state)
        else Cps.Seq.mapFoldk reduceExpression state ast.Expressions (fun (terms, state) ->
        k (Concrete(terms, VSharp.Void), state))

    and reduceNestedInitializer state (ast : INestedInitializer) k =
        __notImplemented__()

// ------------------------------- Concurrency -------------------------------

    and reduceLockStatement state (ast : ILockStatement) k =
        __notImplemented__()

    and reduceAwaitExpression state (ast : IAwaitExpression) k =
        __notImplemented__()

// ------------------------------- Unsafe code -------------------------------

    and reduceAddressOfExpression state (ast : IAddressOfExpression) k =
        reduceExpressionToRef state true ast.Argument k

    and reducePointerElementAccessExpression state (ast : IPointerElementAccessExpression) k =
        __notImplemented__()

    and reducePointerIndirectionExpression state (ast : IPointerIndirectionExpression) k =
        __notImplemented__()

    and reduceRefExpression state (ast : IRefExpression) k =
        reduceExpressionToRef state false ast.Argument k

    and reduceRefTypeExpression state (ast : IRefTypeExpression) k =
        __notImplemented__()

    and reduceRefTypeTokenExpression state (ast : IRefTypeTokenExpression) k =
        __notImplemented__()

    and reduceRefValueExpression state (ast : IRefValueExpression) k =
        __notImplemented__()

    and reduceSizeOfExpression state (ast : ISizeOfExpression) k =
        __notImplemented__()

    and reduceStackAllocExpression state (ast : IStackAllocExpression) k =
        __notImplemented__()

    and reduceFixedStatement state (ast : IFixedStatement) k =
        __notImplemented__()

    and reduceTypeReferenceExpression state (ast : ITypeReferenceExpression) k =
        __notImplemented__()

    and reduceUnboxExpression state (ast : IUnboxExpression) k =
        __notImplemented__()

    and reduceUntypedStackAllocExpression state (ast : IUntypedStackAllocExpression) k =
        __notImplemented__()

    and reduceVirtualMethodPointerExpression state (ast : IVirtualMethodPointerExpression) k =
        __notImplemented__()

    and reduceMemoryCopyStatement state (ast : IMemoryCopyStatement) k =
        __notImplemented__()

    and reduceMemoryInitializeStatement state (ast : IMemoryInitializeStatement) k =
        __notImplemented__()

    and reducePinStatement state (ast : IPinStatement) k =
        __notImplemented__()


    and reduceUnpinStatement state (ast : IUnpinStatement) k =
        __notImplemented__()

    and reduceFieldReferenceExpression state (ast : IFieldReferenceExpression) k =
        __notImplemented__()

    and reduceFunctionPointerCallExpression state (ast : IFunctionPointerCallExpression) k =
        __notImplemented__()

    and reduceMethodPointerExpression state (ast : IMethodPointerExpression) k =
        __notImplemented__()

    and reduceMethodReferenceExpression state (ast : IMethodReferenceExpression) k =
        __notImplemented__()

// ------------------------------- Goto statements -------------------------------

    and reduceAbstractGotoStatement state (ast : IAbstractGotoStatement) k =
        match ast with
        | :? IBreakStatement as breakStatement -> reduceBreakStatement state breakStatement k
        | :? IContinueStatement as continueStatement -> reduceContinueStatement state continueStatement k
        | :? IGotoCaseStatement as gotoCaseStatement -> reduceGotoCaseStatement state gotoCaseStatement k
        | :? IGotoDefaultStatement as gotoDefaultStatement -> reduceGotoDefaultStatement state gotoDefaultStatement k
        | :? IGotoStatement as gotoStatement -> reduceGotoStatement state gotoStatement k
        | :? IYieldBreakStatement as yieldBreakStatement -> reduceYieldBreakStatement state yieldBreakStatement k
        | _ -> __notImplemented__()

    and reduceBreakStatement state (ast : IBreakStatement) k =
        k (Break, state)

    and reduceContinueStatement state (ast : IContinueStatement) k =
        k (Continue, state)

    and reduceGotoCaseStatement state (ast : IGotoCaseStatement) k =
        __notImplemented__()

    and reduceGotoDefaultStatement state (ast : IGotoDefaultStatement) k =
        __notImplemented__()

    and reduceGotoStatement state (ast : IGotoStatement) k =
        __notImplemented__()

    and reduceYieldBreakStatement state (ast : IYieldBreakStatement) k =
        __notImplemented__()

    and reduceJumpStatement state (ast : IJumpStatement) k =
        __notImplemented__()

    and reduceLabelDeclarationStatement state (ast : ILabelDeclarationStatement) k =
        __notImplemented__()


type Activator() =
    interface State.ActivatorInterface with
        member this.CreateInstance exceptionType arguments state =
            let assemblyQualifiedName = exceptionType.AssemblyQualifiedName in
            let assemblyLocation = exceptionType.Assembly.Location in
            let decompiledClass = DecompilerServices.decompileClass (DecompilerServices.jetBrainsFileSystemPath assemblyLocation) assemblyQualifiedName in
            let methods = decompiledClass.TypeInfo.GetMethods() in
            let invokeArguments state k = k (arguments, state) in
            let argumentsLength = List.length arguments in
            let argumentsTypes = List.map Terms.TypeOf arguments in
            let ctorMethods =
                methods
                |> List.ofArray
                |> List.filter (fun (m : IMetadataMethod)
                                    -> m.Name = ".ctor"
                                        && m.Parameters.Length = argumentsLength
                                        && m.Parameters
                                            |> Seq.forall2 (fun p1 p2 -> Types.FromConcreteMetadataType (p2.Type) = p1) argumentsTypes) in

            assert(List.length ctorMethods = 1)
            let ctor = List.head ctorMethods in
            let methodSpecification = new MethodSpecification(ctor, Array.map (fun (p : IMetadataParameter) -> p.Type) ctor.Parameters)
            Interpreter.reduceObjectCreation state (DecompilerServices.resolveType exceptionType) null null methodSpecification invokeArguments id<|MERGE_RESOLUTION|>--- conflicted
+++ resolved
@@ -31,7 +31,6 @@
                 dict.Add(key, m)))
         dict
 
-<<<<<<< HEAD
     let concreteExternalImplementations =
         let dict = new Dictionary<string, IDecompiledMethod>() in
         let (|||) = FSharp.Core.Operators.(|||) in
@@ -57,41 +56,21 @@
                         dict.Add(key, decompiledMethod)))
         dict
 
-    let rec internalCall m argsAndThis (s, h, f, p) k =
-        let state = (s, h, f, p) in
-        let fullMethodName = DecompilerServices.metadataMethodToString m in
-        let k' (result, state) = k (result, State.pop state) in
+    let rec internalCall metadataMethod argsAndThis ((s, h, m, f, p) as state : State.state) k =
+        let fullMethodName = DecompilerServices.metadataMethodToString metadataMethod in
+        let k' (result, state) = k (result, State.popStack state) in
         let methodInfo = externalImplementations.[fullMethodName] in
         let argsAndThis = List.map snd argsAndThis
         let parameters : obj[] =
             // Sometimes F# compiler merges tuple with the rest arguments!
             match methodInfo.GetParameters().Length with
             | 2 -> [| state; argsAndThis |]
-            | 5 -> [| s; h; f; p; argsAndThis |]
+            | 6 -> [| s; h; m; f; p; argsAndThis |]
             | _ -> __notImplemented__()
         let result = methodInfo.Invoke(null, parameters) in
         match result with
         | :? (StatementResult * State.state) as r -> k' r
         | _ -> internalfail "internal call should return tuple StatementResult * State!"
-=======
-    let rec internalCall metadataMethod argsAndThis ((s, h, m, f, p) as state : State.state) k =
-        let fullMethodName = DecompilerServices.metadataMethodToString metadataMethod in
-        if externalImplementations.ContainsKey(fullMethodName) then
-            let k' (result, state) = k (result, State.popStack state) in
-            let methodInfo = externalImplementations.[fullMethodName] in
-            let argsAndThis = List.map snd argsAndThis
-            let parameters : obj[] =
-                // Sometimes F# compiler merges tuple with the rest arguments!
-                match methodInfo.GetParameters().Length with
-                | 2 -> [| state; argsAndThis |]
-                | 6 -> [| s; h; m; f; p; argsAndThis |]
-                | _ -> __notImplemented__()
-            let result = methodInfo.Invoke(null, parameters) in
-            match result with
-            | :? (StatementResult * State.state) as r -> k' r
-            | _ -> internalfail "internal call should return tuple StatementResult * State!"
-        else __notImplemented__()
->>>>>>> 0202c4d6
 
 // ------------------------------- Member calls -------------------------------
 
