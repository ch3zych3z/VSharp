--- conflicted
+++ resolved
@@ -356,15 +356,9 @@
 
     and makeLambdaBlockInterpreter (ast : ILambdaBlockExpression) =
         let returnType = VSharp.Void in // TODO!!!
-<<<<<<< HEAD
         fun state args k ->
-            reduceFunctionWithBlockBody state None args returnType (DelegateIdentifier ast) ast.Signature ast.Body k
-=======
-        let delegateInvoke state args k =
             let invoke state k = reduceBlockStatement state ast.Body k in
-            reduceFunction state None (State.Specified args) returnType (DelegateIdentifier ast) ast.Signature invoke k
-        Functions.MakeLambda2 state ast.Signature null delegateInvoke |> k
->>>>>>> 136a83cd
+            reduceFunction state None args returnType (DelegateIdentifier ast) ast.Signature invoke k
 
     and reduceLambdaBlockExpression state (ast : ILambdaBlockExpression) k =
         Functions.MakeLambda2 state ast.Signature null (makeLambdaBlockInterpreter ast) |> k
