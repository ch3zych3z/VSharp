--- conflicted
+++ resolved
@@ -29,27 +29,15 @@
         | _ -> makeBin metadata op (Expression listMetadata (Operator(listOp, false)) list Bool) x
 
 
-<<<<<<< HEAD
     let public (|IntersectionExceptOneNegation|_|) (list1 : Term list) (list2 : Term list) =
-        let s1 = System.Collections.Generic.HashSet<Term>(list1) in
-        let s2 = System.Collections.Generic.HashSet<Term>(list2) in
-        let intersection = list2 |> Seq.fold (fun acc x -> if s1.Remove(x) then s2.Remove(x) |> ignore; x::acc else acc) [] in
+        let s1 = System.Collections.Generic.HashSet<Term>(list1)
+        let s2 = System.Collections.Generic.HashSet<Term>(list2)
+        let intersection = list2 |> Seq.fold (fun acc x -> if s1.Remove(x) then s2.Remove(x) |> ignore; x::acc else acc) []
         if s1.Count <> 1 then None
         else
             match Seq.head s1 with
             | NegationT(y, _) as x when s2.RemoveWhere(System.Predicate<Term>((=)y)) > 0 -> Some(x, intersection, List.ofSeq s2)
             | x when s2.RemoveWhere(System.Predicate<Term>(function | NegationT(y, _) when x = y -> true | _ -> false)) > 0 -> Some(x, intersection, List.ofSeq s2)
-=======
-    let public (|IntersectionExceptOne|_|) list1 list2 =
-        if List.length list1 = List.length list2 then
-            let s1 = System.Collections.Generic.HashSet<Term>(list1)
-            let s2 = System.Collections.Generic.HashSet<Term>(list2)
-            s1.SymmetricExceptWith(s2)
-            let symmetricExcept = List.ofSeq s1
-            match symmetricExcept with
-            | [x; NegationT(y, _)] when x = y -> s2.ExceptWith(s1); Some(List.ofSeq s2)
-            | [NegationT(y, _); x] when x = y -> s2.ExceptWith(s1); Some(List.ofSeq s2)
->>>>>>> 4140c31b
             | _ -> None
 
     let internal isPermutationOf list1 list2 =
@@ -166,12 +154,12 @@
         | _, Expression(Operator(co', false), IntersectionExceptOneNegation list (a, ys, zs), _) when co' = co ->
             if zs.IsEmpty then MakeNAry co ys false Bool (Metadata.combine3 mtd x.metadata y.metadata) |> matched
             else
-                let xymtd = Metadata.combine x.metadata y.metadata in
-                let coZs = MakeNAry co zs false Bool xymtd in
+                let xymtd = Metadata.combine x.metadata y.metadata
+                let coZs = MakeNAry co zs false Bool xymtd
                 simplifyExt mtd op co stopValue ignoreValue a coZs
                     (fun aOpZs -> MakeNAry co (aOpZs::ys) false Bool xymtd |> matched)
                     (fun () ->
-                        let y' = MakeNAry co (List.append ys zs) false Bool y.metadata in
+                        let y' = MakeNAry co (List.append ys zs) false Bool y.metadata
                         simplifyCoOp mtd op co stopValue ignoreValue x list y' matched (fun () ->
                         MakeNAry op [x; y'] false Bool mtd |> matched))
         // Co(list) op Co(permutation of list) -> Co(list)
