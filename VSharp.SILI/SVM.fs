--- conflicted
+++ resolved
@@ -6,34 +6,6 @@
 module public SVM =
 
     let private interpret (dictionary : System.Collections.IDictionary) assemblyPath (m : MethodInfo) =
-<<<<<<< HEAD
-        let state = State.empty in
-        let qualifiedTypeName = m.DeclaringType.AssemblyQualifiedName in
-        let declaringType = Types.FromDotNetType(m.DeclaringType) in
-        let metadataMethodOption = DecompilerServices.methodInfoToMetadataMethod assemblyPath qualifiedTypeName m in
-        Memory.resetHeap()
-        Interpreter.initializeStaticMembersIfNeed state m.DeclaringType.AssemblyQualifiedName (fun state ->
-        match metadataMethodOption with
-        | None ->
-            printfn "WARNING: metadata method for %s.%s not found!" qualifiedTypeName m.Name
-            Nop // TODO: Make CPS-types great again!
-        | Some metadataMethod ->
-            let this, state =
-                match m with
-                | _ when m.IsStatic -> (Concrete(null, declaringType), state)
-                | _ ->
-                    let instance, state = Memory.allocateSymbolicInstance false (Symbolization Nop) "" state declaringType in
-                    if Terms.IsHeapRef instance then (instance, state)
-                    else
-                        let key = "external data" in
-                        let state = State.push state [((key, metadataMethod.Token.ToString()), instance)] in
-                        (Memory.referenceToVariable state (key, metadataMethod.Token.ToString()) true, state)
-            Interpreter.decompileAndReduceMethod state this [] qualifiedTypeName metadataMethod assemblyPath (fun (result, state) ->
-            System.Console.WriteLine("For {0}.{1} got {2}!", m.DeclaringType.Name, m.Name, ControlFlow.resultToTerm result)
-            dictionary.Add(m, (ControlFlow.resultToTerm result, state))
-            Nop // TODO: Make CPS-types great again!
-            )) |> ignore
-=======
         if m.IsAbstract then ()
         else
             let state = State.empty in
@@ -55,14 +27,13 @@
                         if Terms.IsHeapRef instance then (instance, state)
                         else
                             let key = "external data" in
-                            let state = State.push state [(key, instance)] in
-                            (Memory.referenceToVariable state key true, state)
+                            let state = State.push state [((key, metadataMethod.Token.ToString()), instance)] in
+                            (Memory.referenceToVariable state (key, metadataMethod.Token.ToString()) true, state)
                 Interpreter.decompileAndReduceMethod state this [] qualifiedTypeName metadataMethod assemblyPath (fun (result, state) ->
                 System.Console.WriteLine("For {0}.{1} got {2}!", m.DeclaringType.Name, m.Name, ControlFlow.resultToTerm result)
                 dictionary.Add(m, (ControlFlow.resultToTerm result, state))
                 Nop // TODO: Make CPS-types great again!
                 )) |> ignore
->>>>>>> 34bad5e1
 
     let private runType ignoreList dictionary assemblyPath (t : System.Type) =
         if List.forall (fun keyword -> not(t.AssemblyQualifiedName.Contains(keyword))) ignoreList then
