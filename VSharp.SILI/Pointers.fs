--- conflicted
+++ resolved
@@ -8,15 +8,11 @@
     let internal locationEqual mtd addr1 addr2 =
         match TypeOf addr1, TypeOf addr2 with
         | String, String -> Strings.simplifyEquality mtd addr1 addr2
-<<<<<<< HEAD
         | Numeric _, Numeric _ ->
             if addr1 = addr2 then MakeTrue mtd
             elif IsConcrete addr1 && IsConcrete addr2 then Terms.MakeFalse mtd
             else MakeBinary OperationType.Equal addr1 addr2 false Bool mtd
-=======
-        | Numeric _, Numeric _ -> Arithmetics.eq mtd addr1 addr2
         | ArrayType _, ArrayType _ -> Arrays.equalsArrayIndices mtd addr1 addr2 |> fst
->>>>>>> b89c9c78
         | _ -> __notImplemented__()
 
     let internal comparePath mtd path1 path2 =
