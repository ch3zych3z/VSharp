--- conflicted
+++ resolved
@@ -176,11 +176,7 @@
 //                , "Typecast"
 //                , "Generic"
 //                , "Strings"
-<<<<<<< HEAD
-//                , "Methods"
-=======
-                , "VirtualMethods"
->>>>>>> d3b55d28
+                , "Methods"
                 , "Foo"
                 , "GenericInitialize"
                 , "Bag"
