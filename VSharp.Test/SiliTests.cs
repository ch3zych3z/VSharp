--- conflicted
+++ resolved
@@ -73,13 +73,8 @@
             };
             Thread.CurrentThread.CurrentCulture = ci;
 
-<<<<<<< HEAD
-            var svm = new SVM(new ILInterpreter());
-            // var svm = new SVM(new StepInterpreter());
-=======
             // var svm = new SVM(new ILInterpreter());
             var svm = new SVM(new VSharp.Analyzer.StepInterpreter());
->>>>>>> 7c940c7e
             // SVM.ConfigureSimplifier(new Z3Simplifier()); can be used to enable Z3-based simplification (not recommended)
             TestSvmAttribute.SetUpSVM(svm);
         }
