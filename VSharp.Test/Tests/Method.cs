using NUnit.Framework;
using VSharp.Test.Tests.Typecast;

namespace VSharp.Test.Tests.Methods
{
    public interface IVirtual
    {
        int F();
    }

    [TestSvmFixture]
    public class VirtualB
    {
        [TestSvm]
        public virtual int F()
        {
            return 8;
        }
    }

    [TestSvmFixture]
    public class VirtualD : VirtualB
    {
        private new int F()
        {
            return 44;
        }
    }

    [TestSvmFixture]
    public class VirtualE : VirtualD
    {
        [TestSvm]
        public override int F()
        {
            return 9;
        }
    }

    [TestSvmFixture]
    public class VirtualC : VirtualB, IVirtual
    {
        [TestSvm]
        public new virtual int F()
        {
            return 7;
        }

        int IVirtual.F()
        {
            return 71;
        }

        public virtual int F<T>()
        {
            return 7;
        }
    }

    [TestSvmFixture]
    public class VirtualG : VirtualC
    {
        [TestSvm]
        public override int F()
        {
            return 66;
        }
    }

    [TestSvmFixture]
    public class VirtualH : VirtualC
    {
        [TestSvm]
        public override int F()
        {
            return 7777777;
        }

        public override int F<T>()
        {
            return -7777777;
        }
    }

    public class VirtualI<T> : VirtualC
    {
        public override int F()
        {
            return 111;
        }

        public override int F<_>()
        {
            return -111;
        }
    }

    public class VirtualJ<T> : VirtualI<T>
    {
        public override int F()
        {
            return 5555;
        }

        public virtual int F<T, U>()
        {
            return base.F<U>();
        }
    }

    public class VirtualK : VirtualI<double>
    {
        public override int F()
        {
            return 6666;
        }

        public virtual int F<T, U>()
        {
            return base.F<U>() + 10000;
        }
    }


    [TestSvmFixture]
    public static class VirtualMethod
    {
        // [TestSvm]
        [Ignore("Composition after callvirt makes Mutation for generalized heap")]
        public static IMovable MakeVirtualMove(Pawn p, Coord c)
        {
            p?.MakeMove(c);
            return p;
        }

        [Ignore("Encoding of High-Order application")]
        public static IMovable MakeInterfaceMove(IMovable p, Coord c)
        {
            return p?.MakeMove(c);
        }

        [TestSvm]
        public static IMovable MakeConcreteMove(Coord c)
        {
            var p = new Piece(0, 0);
            return p.MakeMove(c);
        }

        [Ignore("Exceptions handling")]
        public static IMovable MakeNullMove(Coord c)
        {
            IMovable p = null;
            return p.MakeMove(c);
        }

<<<<<<< HEAD
        [TestSvm]
=======
        // [TestSvm]
        [Ignore("Composition after callvirt makes Mutation for generalized heap; Guards slightly changed")]
>>>>>>> 7c940c7e
        public static int VirtualCall(IVirtual a)
        {
            if (a == null) return 0;
            if (a is VirtualC)
            {
                return ((VirtualC) a).F();
            }

            return ((IVirtual) a).F();
        }

        public class A {
            public virtual int F() {
                return 1;
            }
        }

        public class B : A {
            public override int F() {
                return 2;
            }
        }

        public class C : B {
            public override int F() {
                return 3;
            }
        }

        // [TestSvm]
        [Ignore("Composition after callvirt makes Mutation for generalized heap; Guards slightly changed")]
        public static int VirtualCall1(VirtualC a, int n)
        {
            if (a == null) return 0;
            if (n > 10)
            {
                return ((VirtualC) a).F();
            }

            return ((IVirtual) a).F();
        }

        // [TestSvm]
        [Ignore("Composition after callvirt makes Mutation for generalized heap; Guards slightly changed")]
        public static int VirtualCall2(VirtualB a)
        {
            if (a == null) return 0;
            if (a is VirtualE)
            {
                return ((VirtualE) a).F();
            }

            return a.F();
        }

        // [TestSvm]
        [Ignore("Composition after callvirt makes Mutation for generalized heap; Guards slightly changed")]
        public static int VirtualCall3(VirtualG a, int n)
        {
            if (a == null) return 0;
            if (n > 10)
            {
                return ((VirtualB) a).F();
            }

            return a.F();
        }

        // [TestSvm]
        [Ignore("Composition after callvirt makes Mutation for generalized heap; Guards slightly changed")]
        public static int VirtualCall4(VirtualH a, int n)
        {
            if (a == null) return 0;
            if (n > 10)
            {
                return ((VirtualC) a).F();
            }

            return ((IVirtual) a).F();
        }

        // [TestSvm]
        [Ignore("Composition after callvirt makes Mutation for generalized heap; Guards slightly changed")]
        public static int VirtualCall5(VirtualH a, int n)
        {
            if (a == null) return 0;
            if (n > 10)
            {
                return ((VirtualC) a).F<int>();
            }

            return ((IVirtual) a).F();
        }

        // [TestSvm]
        [Ignore("Composition after callvirt makes Mutation for generalized heap; Guards slightly changed")]
        public static int VirtualCall6(VirtualI<double> a, int n)
        {
            if (a == null) return 0;
            if (n > 10)
            {
                return ((VirtualC) a).F<int>();
            }

            return ((IVirtual) a).F();
        }

        // [TestSvm]
        [Ignore("Composition after callvirt makes Mutation for generalized heap; Guards slightly changed")]
        public static int VirtualCall7(VirtualJ<float> a, int n)
        {
            if (a == null) return 0;
            if (n > 10)
            {
                return ((VirtualC) a).F<float>();
            }

            return a.F<float, int>();
        }

        // [TestSvm]
        [Ignore("Composition after callvirt makes Mutation for generalized heap; Guards slightly changed")]
        public static int VirtualCall8(VirtualK a, int n)
        {
            if (a == null) return 0;
            if (n > 10)
            {
                return ((VirtualC) a).F<float>();
            }

            return a.F<float, int>();
        }

        [Ignore("Reinterpretation is not implemented")]
        public static int VirtualCall9(A a)
        {
            if (a is B)
            {
                return ((B) a).F();
            }
            return a.F();
        }

        // [TestSvm]
        [Ignore("Composition after callvirt makes Mutation for generalized heap")]
        public static int CheckSightTypeWorksCorrect(C c)
        {
            if (c == null) return 0;
            A a = (A) c;
            return a.F();
        }
    }
}<|MERGE_RESOLUTION|>--- conflicted
+++ resolved
@@ -153,12 +153,7 @@
             return p.MakeMove(c);
         }
 
-<<<<<<< HEAD
-        [TestSvm]
-=======
-        // [TestSvm]
-        [Ignore("Composition after callvirt makes Mutation for generalized heap; Guards slightly changed")]
->>>>>>> 7c940c7e
+        [Ignore("Composition after callvirt makes Mutation for generalized heap; Guards slightly changed")]
         public static int VirtualCall(IVirtual a)
         {
             if (a == null) return 0;
