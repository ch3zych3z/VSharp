--- conflicted
+++ resolved
@@ -219,12 +219,8 @@
         {
         }
 
-<<<<<<< HEAD
-        [TestSvm]
-=======
         // [TestSvm]
         [Ignore("exceptions handling: should append errored state to result")]
->>>>>>> 7c940c7e
         public static EmptyStruct LdElemMustThrowExceptionIfIndexIsNegative(int i)
         {
             var array = new EmptyStruct[3];
@@ -242,13 +238,9 @@
             b[i] = x;
             return i;
         }
-<<<<<<< HEAD
-        [TestSvm]
-=======
 
         // [TestSvm]
         [Ignore("Exceptions handling. Should we represent function summary as list of states and compose only those that have !False path condition?")]
->>>>>>> 7c940c7e
         public static int ArrayExceptionsOrder(int f, object[] crr, object c, int i)
         {
             var arr = new A[10];
