--- conflicted
+++ resolved
@@ -7,12 +7,6 @@
 module API =
     val Enter : locationBinding -> state -> ('a -> 'b) -> ('a -> 'b)
 
-<<<<<<< HEAD
-    val Configure : IActivator -> unit
-//    val ConfigureSolver : ISolver -> unit
-=======
-    val ConfigureSolver : ISolver -> unit
->>>>>>> 82b3ecd7
     val ConfigureSimplifier : IPropositionalSimplifier -> unit
     val Reset : unit -> unit
     val SaveConfiguration : unit -> unit
