﻿namespace VSharp.Core

#nowarn "69"

open VSharp
open System.Collections.Generic
open System.Reflection
open System


[<AbstractClass>]
type public ExplorerBase() =
    static let CurrentlyBeingExploredLocations = HashSet<ICodeLocation>()

    static let DetectUnboundRecursion (codeLoc : ICodeLocation) (s : state) =
        match codeLoc with
        | :? IFunctionIdentifier as id ->
            let isRecursiveFrame (frame : stackFrame) = id = frame.func
            s.frames |> Stack.pop |> Stack.exists isRecursiveFrame
        ///  TODO: add more logic
        | :? ILCodePortion as ilcode -> //alwaysUnrollValue
            let lastFrame = Stack.peek ilcode.Frames
            lastFrame.entries
            |> List.exists (fun (entry : entry) ->
                match entry.key with
                | LocalVariableKey _ -> false
                | _ ->
                    let value = Memory.ReadLocalVariable s entry.key
                    match value.term with
                    | Concrete _ -> false
                    | _ -> true)
        | _ -> internalfail "Some new ICodeLocation"

    member x.InterpretEntryPoint (id : IFunctionIdentifier) k =
        match id with
        | :? IMethodIdentifier as m ->
            assert(m.IsStatic)
            let state = Memory.initializeStaticMembers Memory.empty (Types.Constructor.fromDotNetType m.DeclaringType)
            x.Invoke id state (List.map (fun (result, state) -> { result = result; state = state }) >> List.toSeq >> k)
        | _ -> internalfailf "unexpected entry point: expected regular method, but got %O" id

    member x.Explore (codeLoc : ICodeLocation) (k : codeLocationSummary seq -> 'a) =
        match LegacyDatabase.querySummary codeLoc with
        | Some r -> k r
        | None ->
            let k = API.Reset(); fun x -> API.Restore(); k x
            CurrentlyBeingExploredLocations.Add codeLoc |> ignore
            let initClosure frames =
                let state = List.foldBack (fun frame state ->
                    let fr = frame.entries |> List.map (fun e -> e.key, Unspecified, e.typ)
//                        let state = {state with pc = p}
                    Memory.NewStackFrame state frame.func fr true) frames Memory.empty
                { state with pc = List.empty; frames = frames}
            match codeLoc with
            | :? IFunctionIdentifier as funcId ->
//                let state, this, thisIsNotNull(*, isMethodOfStruct*) = x.FormInitialState funcId
                let initialStates = x.FormInitialState funcId
                let resultsAndStates =
                    initialStates
                    |> List.map (fun (state, this, thisIsNotNull) -> x.Invoke funcId state (List.map (fun (res, state) ->
                            res, if Option.isSome this && thisIsNotNull <> True then Memory.popPathCondition state else state)))
                    |> List.concat
//                    let state = if isMethodOfStruct then Memory.popStack state else state
                CurrentlyBeingExploredLocations.Remove funcId |> ignore
                LegacyDatabase.report funcId resultsAndStates |> k
            | :? ILCodePortion as ilcode ->
                let state = initClosure ilcode.Frames
                x.Invoke ilcode state (fun resultsAndStates ->
                    CurrentlyBeingExploredLocations.Remove ilcode |> ignore
                    LegacyDatabase.report ilcode resultsAndStates |> k)
            | _ -> __notImplemented__()

//    member x.ReproduceEffect (codeLoc : ICodeLocation) state k =
//        let addr = [Memory.freshAddress()]
//        if CurrentlyBeingExploredLocations.Contains codeLoc then
//            __notImplemented__()
//        else
//            let ctx : compositionContext = { addr = addr }
//            x.Explore codeLoc (Seq.map (fun summary -> Memory.fillHoles ctx state summary.result, Memory.composeStates ctx state summary.state) >> List.ofSeq >> k)


    member private x.ReproduceEffectOrUnroll areWeStuck body id state k =
        if areWeStuck then
            try
                x.ReproduceEffect id state k
            with
            | :? InsufficientInformationException -> body state k
        else
            /// explicitly unrolling
            body state k

    member x.EnterRecursiveRegion (codeLoc : IFunctionIdentifier) state body k =
        let shouldStopUnrolling = x.ShouldStopUnrolling codeLoc state
        x.ReproduceEffectOrUnroll shouldStopUnrolling body codeLoc state k

    member x.ShouldStopUnrolling (codeLoc : ICodeLocation) state =
        match Options.RecursionUnrollingMode () with
        | RecursionUnrollingModeType.SmartUnrolling -> DetectUnboundRecursion codeLoc state
        | RecursionUnrollingModeType.NeverUnroll -> true
        | RecursionUnrollingModeType.AlwaysUnroll -> false

    member x.ReduceFunction state funcId invoke k =
        // TODO: do concrete invocation if possible!
//        let canUseReflection = API.Marshalling.CanBeCalledViaReflection state funcId this parameters
//        if Options.InvokeConcrete () && canUseReflection then
//            API.Marshalling.CallViaReflection state funcId this parameters k
//        else
            x.EnterRecursiveRegion funcId state invoke k


    member x.ReduceFunctionSignature state (methodBase : MethodBase) this paramValues isEffect k =
        let funcId = x.MakeMethodIdentifier methodBase
        let parameters = methodBase.GetParameters()
        let getParameterType (param : ParameterInfo) = Types.FromDotNetType state param.ParameterType
        let values, areParametersSpecified =
            match paramValues with
            | Specified values -> values, true
            | Unspecified -> [], false
        let localVarsDecl (lvi : LocalVariableInfo) =
            let stackKey = LocalVariableKey(lvi, methodBase)
            (stackKey, Unspecified, Types.FromDotNetType state lvi.LocalType)
        let locals =
            match methodBase.GetMethodBody() with
            | null -> []
            | body -> body.LocalVariables |> Seq.map localVarsDecl |> Seq.toList
        let valueOrFreshConst (param : ParameterInfo option) value =
            match param, value with
            | None, _ -> internalfail "parameters list is longer than expected!"
            | Some param, None ->
                let stackKey = ParameterKey param
                match areParametersSpecified with
                | true when param.HasDefaultValue ->
                    let typ = getParameterType param
                    (stackKey, Specified(Concrete param.DefaultValue typ), typ)
                | true -> internalfail "parameters list is shorter than expected!"
                | _ -> (stackKey, Unspecified, getParameterType param)
            | Some param, Some value -> (ParameterKey param, Specified value, getParameterType param)
        let parameters = List.map2Different valueOrFreshConst parameters values
        let parametersAndThis =
            match this with
            | Some thisValue ->
                let thisKey = ThisKey methodBase
                (thisKey, Specified thisValue, TypeOf thisValue) :: parameters // TODO: incorrect type when ``this'' is Ref to stack
            | None -> parameters
        Memory.NewStackFrame state funcId (parametersAndThis @ locals) isEffect |> k // TODO: need to change FQL in "parametersAndThis" before adding it to stack frames (ClassesSimplePropertyAccess.TestProperty1) #FQLsNotEqual

    member x.ReduceConcreteCall (methodBase : MethodBase) state k =
        let methodId = x.MakeMethodIdentifier methodBase
        let invoke state k = x.Invoke methodId state k
        x.ReduceFunction state methodId invoke k

    member private x.InitStaticFieldWithDefaultValue state (f : FieldInfo) =
        assert(f.IsStatic)
        if f.IsLiteral then
            match f.GetValue(null) with // argument means class with field f, so we have null, because f is a static field
            | null -> state
            | value ->
                let fieldType = f.FieldType |> Types.FromDotNetType state
                let value, state =
                    match value with
                    | :? string as str -> Memory.AllocateString str state
                    | v -> Terms.Concrete v fieldType, state
                let targetType = Types.FromDotNetType state f.DeclaringType
                let fieldId = Reflection.wrapField f
                Memory.writeStaticField state targetType fieldId value
        else state

    member x.InitializeStatics (state : state) (t : Type) (k : state list -> 'a) =
        let fields = t.GetFields(Reflection.staticBindingFlags)
        let staticConstructor = t.GetConstructors(Reflection.staticBindingFlags) |> Array.tryHead
        match t with
        | _ when t.IsGenericParameter -> k (List.singleton state)
        | _ ->
            let termType = t |> Types.FromDotNetType state
            let typeInitialized = Memory.IsTypeInitialized state termType
            match typeInitialized with
            | True -> k (List.singleton state)
            | _ ->
                let state = Memory.AllocateDefaultStatic state termType
                let state = Seq.fold x.InitStaticFieldWithDefaultValue state fields
                let states =
                    match staticConstructor with
                    | Some cctor ->
                        let removeCallSiteResultAndPopStack (stateAfterCallingCCtor : state) =
                            let stateAfterCallingCCtor = Memory.PopStack stateAfterCallingCCtor
                            {stateAfterCallingCCtor with callSiteResults = state.callSiteResults}
                        x.ReduceFunctionSignature state cctor None (Specified []) false (fun state ->
                        x.ReduceConcreteCall cctor state  (List.map (snd >> removeCallSiteResultAndPopStack)))
                    | None -> state |> List.singleton
                k (states |> List.map (fun state -> Memory.withPathCondition state (!!typeInitialized)))

    member x.CallAbstractMethod (funcId : IFunctionIdentifier) state k =
        __insufficientInformation__ "Can't call abstract method %O, need more information about the object type" funcId
    member x.FormInitialStateWithoutStatics (funcId : IFunctionIdentifier) =
        let this, state(*, isMethodOfStruct*) =
            match funcId with
            | :? IMethodIdentifier as m ->
                let declaringType = m.DeclaringType |> Types.Constructor.fromDotNetType
                let initialState = Memory.initializeStaticMembers Memory.empty declaringType
                (if m.IsStatic then None else Memory.makeSymbolicThis m.Method |> Some), initialState
            | _ -> __notImplemented__()
        let thisIsNotNull = if Option.isSome this then !!( Pointers.isNull (Option.get this)) else Nop
        let state = if Option.isSome this && thisIsNotNull <> True then Memory.withPathCondition state thisIsNotNull else state
        x.ReduceFunctionSignature state funcId.Method this Unspecified true (fun state ->  state, this, thisIsNotNull)
    member x.FormInitialState (funcId : IFunctionIdentifier) : (state * term option * term) list =
        let state, this, thisIsNotNull = x.FormInitialStateWithoutStatics funcId
        x.InitializeStatics state funcId.Method.DeclaringType (List.map (fun state -> state, this, thisIsNotNull(*, isMethodOfStruct*)))

    abstract CreateInstance : System.Type -> term list -> state -> state list
    default x.CreateInstance exceptionType arguments state =
        x.InitializeStatics state exceptionType (List.map (fun state ->
        let constructors = exceptionType.GetConstructors()
        let argumentsLength = List.length arguments
        let argumentsTypes =
            List.map (TypeOf >> Types.ToDotNetType) arguments
        let ctors =
            constructors
            |> List.ofArray
            |> List.filter (fun (ci : ConstructorInfo)
                             -> ci.GetParameters().Length = argumentsLength
                                && ci.GetParameters()
                                   |> Seq.forall2(fun p1 p2 -> p2.ParameterType.IsAssignableFrom(p1)) argumentsTypes)
        assert(List.length ctors = 1)
        let ctor = List.head ctors
        let methodId = x.MakeMethodIdentifier ctor
        assert (not <| exceptionType.IsValueType)
        let reference, state = Memory.AllocateDefaultClass state (Types.FromDotNetType state exceptionType)
        let invoke= x.Invoke methodId
        let withResult result (state : state) = {state with returnRegister = Some result}
        x.ReduceFunctionSignature state ctor (Some reference) (Specified arguments) false (fun state ->
        x.ReduceFunction state methodId invoke (fun resultsAndStates ->
        resultsAndStates |> List.iter (fun (res, _) -> assert (res = Nop))
        resultsAndStates |> List.map (snd >> withResult reference)))) >> List.concat)

    member x.InvalidProgramException state =
        x.CreateInstance typeof<System.InvalidProgramException> [] state
    member x.NullReferenceException state =
        x.CreateInstance typeof<System.NullReferenceException> [] state
    member x.IndexOutOfRangeException state =
        x.CreateInstance typeof<System.IndexOutOfRangeException> [] state
    member x.ArrayTypeMismatchException state =
        x.CreateInstance typeof<System.ArrayTypeMismatchException> [] state
    member x.DivideByZeroException state =
        x.CreateInstance typeof<System.DivideByZeroException> [] state
    member x.OverflowException state =
        x.CreateInstance typeof<System.OverflowException> [] state
    member x.ArithmeticException state =
        x.CreateInstance typeof<System.ArithmeticException> [] state
    member x.TypeInitializerException qualifiedTypeName innerException state =
        let typeName, state = Memory.AllocateString qualifiedTypeName state
        let args = [typeName; innerException]
        x.CreateInstance typeof<System.TypeInitializationException> args state
    member x.InvalidCastException state =
        let message, state = Memory.AllocateString "Specified cast is not valid." state
        x.CreateInstance typeof<System.InvalidCastException> [message] state

    member x.ExploreAndCompose codeLoc state k =
<<<<<<< HEAD
        let addr = [Memory.freshAddress()]
        let ctx : compositionContext = { addr = addr }
        x.Explore codeLoc (Seq.map (fun summary -> let result = Memory.fillHoles ctx state summary.result in List.map (withFst result) <| Memory.composeStates ctx state summary.state) >> List.ofSeq >> List.concat >> k)
=======
        let _, state = Memory.freshAddress state
        x.Explore codeLoc (Seq.map (fun summary ->
            let newState = Memory.composeStates state summary.state
            let result = Memory.fillHoles state summary.result
            result, newState) >> List.ofSeq >> k)
>>>>>>> c7ccc4a4

    abstract member Invoke : ICodeLocation -> (state -> ((term * state) list -> 'a) -> 'a)

    abstract member MakeMethodIdentifier : MethodBase -> IMethodIdentifier

    abstract member ReproduceEffect : ICodeLocation -> state -> ((term * state) list -> 'a) -> 'a
    default x.ReproduceEffect codeLoc state k =
        if CurrentlyBeingExploredLocations.Contains codeLoc then
            __notImplemented__()
//            Explorer.recursionApplication codeLoc state addr k
        else
            x.ExploreAndCompose codeLoc state k


type public IInterpreterState<'InterpreterState when 'InterpreterState :> IInterpreterState<'InterpreterState>> =
    abstract member InternalState : state
    abstract member SetState : state -> 'InterpreterState
    abstract member ResultTerm : term option
    abstract member SetResultTerm : term option -> 'InterpreterState

[<AbstractClass>]
type public InterpreterBase<'InterpreterState when 'InterpreterState :> IInterpreterState<'InterpreterState>>() =

    member x.Interpret start : 'InterpreterState list =
        let merge (x : #IInterpreterState<'a>) (y : #IInterpreterState<'a>) =
            match x.ResultTerm, y.ResultTerm with
            | None, None -> Memory.merge2States x.InternalState y.InternalState |> List.map (withFst None)
            | Some t1, Some t2 -> Memory.merge2Results (t1, x.InternalState) (t2, y.InternalState) |> List.map (fun (r, s) -> (Some r, s))
            | _ -> internalfail "only one state has result"
            |> List.map (fun (r, s) -> (x.SetState s).SetResultTerm r)
        let rec interpret' current : 'InterpreterState list =
            let states = x.EvaluateOneStep current
            states |> List.iter (fun state ->
                if x.IsResultState state then x.SetResultState state
                else
                    let newStates =
                        if x.IsRecursiveState state then
                            x.ExploreInIsolation state
                        else state :: []
                    newStates |> List.iter (fun newState ->
                    match x.FindSimilar newState with
                    | None -> x.Add newState
                    | Some similar -> merge newState similar |> List.iter x.Add)
                )
            if x.HasNextState () then
                let newSt = x.PickNext ()
                interpret' newSt
            else
                x.GetResultStates ()
        let results = interpret' start
        match results with
        | [(*st*)_] when x.IsRecursiveState start ->
            (*let ist = x.MakeRecursiveState st
            x.MakeEpsilonState ist |> merge ist |> Some
            |> ignore;*) __notImplemented__()
        | _ -> results

    abstract member EvaluateOneStep : 'InterpreterState -> 'InterpreterState list
    abstract member ExploreInIsolation : 'InterpreterState -> 'InterpreterState list
    abstract member HasNextState : unit -> bool
    abstract member FindSimilar : 'InterpreterState -> 'InterpreterState option
    abstract member Add : 'InterpreterState -> unit
    abstract member GetResultStates : unit -> 'InterpreterState list
    abstract member PickNext : unit -> 'InterpreterState
    abstract member IsRecursiveState : 'InterpreterState -> bool
    abstract member MakeEpsilonState : 'InterpreterState -> 'InterpreterState
    abstract member IsResultState : 'InterpreterState -> bool
    abstract member SetResultState : 'InterpreterState -> unit
    abstract member MakeRecursiveState : 'InterpreterState -> 'InterpreterState list<|MERGE_RESOLUTION|>--- conflicted
+++ resolved
@@ -255,17 +255,11 @@
         x.CreateInstance typeof<System.InvalidCastException> [message] state
 
     member x.ExploreAndCompose codeLoc state k =
-<<<<<<< HEAD
-        let addr = [Memory.freshAddress()]
-        let ctx : compositionContext = { addr = addr }
-        x.Explore codeLoc (Seq.map (fun summary -> let result = Memory.fillHoles ctx state summary.result in List.map (withFst result) <| Memory.composeStates ctx state summary.state) >> List.ofSeq >> List.concat >> k)
-=======
         let _, state = Memory.freshAddress state
         x.Explore codeLoc (Seq.map (fun summary ->
-            let newState = Memory.composeStates state summary.state
+            let newStates = Memory.composeStates state summary.state
             let result = Memory.fillHoles state summary.result
-            result, newState) >> List.ofSeq >> k)
->>>>>>> c7ccc4a4
+            List.map (withFst result) newStates) >> List.ofSeq >> List.concat >> k)
 
     abstract member Invoke : ICodeLocation -> (state -> ((term * state) list -> 'a) -> 'a)
 
