--- conflicted
+++ resolved
@@ -41,7 +41,7 @@
         | Error _ -> term
         | StackRef(var, path, None) -> StackRef term.metadata var (List.append path [location])
         | StaticRef(var, path, None) -> StaticRef term.metadata var (List.append path [location])
-        | HeapRef((addr, path), t, _, None) -> HeapRef term.metadata (addr, List.append path [location]) arrayTarget t
+        | HeapRef((addr, path), t, _, Reference _) -> HeapRef term.metadata (addr, List.append path [location]) arrayTarget t (snd location)
         | Terms.GuardedValues(gs, vs) -> vs |> List.map (referenceSubLocation location arrayTarget) |> List.zip gs |> Union term.metadata
         | _ -> internalfailf "expected reference, but got %O" term
 
@@ -151,10 +151,6 @@
         let constant = Constant metadata name source' pointerType
         construct metadata ((constant, typ), []) ArrayContents {v=time} typ
 
-<<<<<<< HEAD
-    let internal makeSymbolicInstance metadata time source name = function
-        | Pointer typ -> makeSymbolicHeapReference metadata time source name typ <| fun mtd path _ time typ -> HeapPtr mtd path time typ
-=======
     let private makeSymbolicOveralArrayLength metadata (source : lazyInstantiation) arrayName =
         Constant metadata (sprintf "|%s|" arrayName) {source with extractor = ArrayLengthExtractor()} Arrays.lengthTermType
 
@@ -202,8 +198,7 @@
         Array metadata dim arrayLength lowerBound instantiator Heap.empty arrayLengths typ
 
     let private makeSymbolicInstance metadata time (source : lazyInstantiation) name = function
-        | Pointer typ -> makeSymbolicHeapReference metadata time source name typ <| fun mtd path _ time -> HeapPtr mtd path time typ
->>>>>>> 42fb86cc
+        | Pointer typ -> makeSymbolicHeapReference metadata time source name typ <| fun mtd path _ time typ -> HeapPtr mtd path time typ
         | Reference typ -> makeSymbolicHeapReference metadata time source name typ HeapRef
         | t when Types.isPrimitive t || Types.isFunction t -> Constant metadata name source t
         | StructType _ // TODO: initialize all fields of struct symbolicly (via mkStruct). Warning: `source` should be updated!
@@ -298,18 +293,6 @@
         let cell = Merging.merge2Cells guard !!guard { oldCell with value = newValue; modified = time } oldCell
         Heap.add addr cell h
 
-<<<<<<< HEAD
-    let rec private referenceSubLocation location arrayTarget term =
-        match term.term with
-        | Error _ -> term
-        | StackRef(var, path, None) -> StackRef term.metadata var (List.append path [location])
-        | StaticRef(var, path, None) -> StaticRef term.metadata var (List.append path [location])
-        | HeapRef((addr, path), t, _, Reference _) -> HeapRef term.metadata (addr, List.append path [location]) arrayTarget t (snd location)
-        | Terms.GuardedValues(gs, vs) -> vs |> List.map (referenceSubLocation location arrayTarget) |> List.zip gs |> Union term.metadata
-        | _ -> internalfailf "expected reference, but got %O" term
-
-=======
->>>>>>> 42fb86cc
 // ------------------------------- Core -------------------------------
 
     let rec private accessTerm read metadata groundHeap guard update keyMapper valueMapper lazyInstantiator created modified ptrTime ptrFql path arrayMode term =
