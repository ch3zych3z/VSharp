﻿<Project Sdk="Microsoft.NET.Sdk">

    <PropertyGroup>
<<<<<<< HEAD
        <TargetFramework>netcoreapp5.0</TargetFramework>
=======
        <TargetFramework>net5.0</TargetFramework>
>>>>>>> ba164225
        <Configurations>Debug;Release;DebugTailRec</Configurations>
        <Platforms>AnyCPU</Platforms>
    </PropertyGroup>

    <PropertyGroup Condition=" '$(Configuration)' == 'Debug' ">
      <Tailcalls>false</Tailcalls>
    </PropertyGroup>

    <PropertyGroup Condition=" '$(Configuration)' == 'DebugTailRec' ">
      <Tailcalls>true</Tailcalls>
      <DebugSymbols>true</DebugSymbols>
    </PropertyGroup>

    <ItemGroup>
        <Compile Include="String.fsi" />
        <Compile Include="String.fs" />
        <Compile Include="SystemArray.fsi" />
        <Compile Include="SystemArray.fs" />
        <Compile Include="Math.fsi" />
        <Compile Include="Math.fs" />
        <Compile Include="Environment.fsi" />
        <Compile Include="Environment.fs" />
        <Compile Include="Thread.fsi" />
        <Compile Include="Thread.fs" />
        <Compile Include="Volatile.fsi" />
        <Compile Include="Volatile.fs" />
        <Compile Include="Runtime.CompilerServices.RuntimeHelpers.fsi" />
        <Compile Include="Runtime.CompilerServices.RuntimeHelpers.fs" />
        <Compile Include="HashHelpers.fsi" />
        <Compile Include="HashHelpers.fs" />
        <Compile Include="Type.fsi" />
        <Compile Include="Type.fs" />
        <Compile Include="IntPtr.fsi" />
        <Compile Include="IntPtr.fs" />
        <Compile Include="Unsafe.fsi" />
        <Compile Include="Unsafe.fs" />
        <Compile Include="ByReference.fsi" />
        <Compile Include="ByReference.fs" />
        <Compile Include="Span.fsi" />
        <Compile Include="Span.fs" />
        <Compile Include="EqualityComparer.fsi" />
        <Compile Include="EqualityComparer.fs" />
        <Compile Include="ChessDotNet.fsi" />
        <Compile Include="ChessDotNet.fs" />
        <Compile Include="SR.fsi" />
        <Compile Include="SR.fs" />
        <Compile Include="Interlocked.fsi" />
        <Compile Include="Interlocked.fs" />
        <Compile Include="Globalization.fsi" />
        <Compile Include="Globalization.fs" />
        <Compile Include="PlatformHelper.fsi" />
        <Compile Include="PlatformHelper.fs" />
        <Compile Include="Loader.fs" />
    </ItemGroup>

    <ItemGroup>
      <ProjectReference Include="..\VSharp.SILI.Core\VSharp.SILI.Core.fsproj" />
    </ItemGroup>

    <ItemGroup>
      <Reference Include="ChessDotNet, Version=0.9.4.0, Culture=neutral, PublicKeyToken=95fb3ccd1157343b">
        <HintPath>..\VSharp.Test\Tests\Chess.NET\ChessDotNet.dll</HintPath>
      </Reference>
    </ItemGroup>

</Project><|MERGE_RESOLUTION|>--- conflicted
+++ resolved
@@ -1,11 +1,7 @@
 ﻿<Project Sdk="Microsoft.NET.Sdk">
 
     <PropertyGroup>
-<<<<<<< HEAD
-        <TargetFramework>netcoreapp5.0</TargetFramework>
-=======
         <TargetFramework>net5.0</TargetFramework>
->>>>>>> ba164225
         <Configurations>Debug;Release;DebugTailRec</Configurations>
         <Platforms>AnyCPU</Platforms>
     </PropertyGroup>
