--- conflicted
+++ resolved
@@ -38,17 +38,13 @@
     val isGenericVariable : state -> term list -> term
 
     [<Implements("System.String System.RuntimeType.get_Name(this)")>]
-<<<<<<< HEAD
-    val get_Name : state -> term list -> term * state
+    val get_Name : state -> term list -> term
 
     [<Implements("System.Boolean System.Type.get_IsValueType(this)")>]
-    val isValueType : state -> term list -> term * state
+    val isValueType : state -> term list -> term
 
     [<Implements("System.Array System.RuntimeType.GetEnumValues(this)")>]
-    val getEnumValues : state -> term list -> term * state
+    val getEnumValues : state -> term list -> term
 
     [<Implements("System.Type System.RuntimeType.GetEnumUnderlyingType(this)")>]
-    val getEnumUnderlyingType : state -> term list -> (term * state) list
-=======
-    val get_Name : state -> term list -> term
->>>>>>> ba164225
+    val getEnumUnderlyingType : state -> term list -> (term * state) list