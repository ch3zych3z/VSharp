﻿<?xml version="1.0" encoding="utf-8"?>
<Project ToolsVersion="14.0" DefaultTargets="Build" xmlns="http://schemas.microsoft.com/developer/msbuild/2003">
  <Import Project="$(MSBuildExtensionsPath)\$(MSBuildToolsVersion)\Microsoft.Common.props" Condition="Exists('$(MSBuildExtensionsPath)\$(MSBuildToolsVersion)\Microsoft.Common.props')" />
  <PropertyGroup>
    <Configuration Condition=" '$(Configuration)' == '' ">Debug</Configuration>
    <Platform Condition=" '$(Platform)' == '' ">AnyCPU</Platform>
    <SchemaVersion>2.0</SchemaVersion>
    <ProjectGuid>6f686b61-8105-42f2-950e-bd6aec0887ca</ProjectGuid>
    <OutputType>Library</OutputType>
    <RootNamespace>VSharp.Utils</RootNamespace>
    <AssemblyName>VSharp.Utils</AssemblyName>
    <TargetFrameworkVersion>v4.5</TargetFrameworkVersion>
    <TargetFSharpCoreVersion>4.4.0.0</TargetFSharpCoreVersion>
    <AutoGenerateBindingRedirects>true</AutoGenerateBindingRedirects>
    <Name>VSharp.Utils</Name>
    <TargetFrameworkProfile />
  </PropertyGroup>
  <PropertyGroup Condition=" '$(Configuration)|$(Platform)' == 'Debug|AnyCPU' ">
    <DebugSymbols>true</DebugSymbols>
    <DebugType>full</DebugType>
    <Optimize>false</Optimize>
    <Tailcalls>false</Tailcalls>
    <OutputPath>bin\Debug\</OutputPath>
    <DefineConstants>DEBUG;TRACE</DefineConstants>
    <WarningLevel>3</WarningLevel>
    <DocumentationFile>bin\Debug\VSharp.Utils.XML</DocumentationFile>
  </PropertyGroup>
  <PropertyGroup Condition=" '$(Configuration)|$(Platform)' == 'Release|AnyCPU' ">
    <DebugType>pdbonly</DebugType>
    <Optimize>true</Optimize>
    <Tailcalls>true</Tailcalls>
    <OutputPath>bin\Release\</OutputPath>
    <DefineConstants>TRACE</DefineConstants>
    <WarningLevel>3</WarningLevel>
    <DocumentationFile>bin\Release\VSharp.Utils.XML</DocumentationFile>
  </PropertyGroup>
<<<<<<< HEAD
=======
  <ItemGroup>
    <Reference Include="FSharp.Core, Version=4.4.0.0, Culture=neutral, PublicKeyToken=b03f5f7f11d50a3a">
      <HintPath>..\packages\FSharp.Core.4.0.0.1\lib\net40\FSharp.Core.dll</HintPath>
    </Reference>
    <Reference Include="FSharpx.Collections, Version=1.15.2.0, Culture=neutral, PublicKeyToken=null">
      <HintPath>..\packages\FSharpx.Collections.1.15.2\lib\net40\FSharpx.Collections.dll</HintPath>
    </Reference>
    <Reference Include="mscorlib" />
    <Reference Include="System" />
    <Reference Include="System.Core" />
  </ItemGroup>
  <ItemGroup>
    <Compile Include="AssemblyInfo.fs" />
    <Compile Include="IdGenerator.fs" />
    <Compile Include="Prelude.fs" />
    <Compile Include="Collections.fs" />
    <Compile Include="Cps.fs" />
    <Compile Include="MappedStack.fs" />
    <Compile Include="Heap.fs" />
  </ItemGroup>
>>>>>>> 3b8255a0
  <PropertyGroup>
    <MinimumVisualStudioVersion Condition="'$(MinimumVisualStudioVersion)' == ''">11</MinimumVisualStudioVersion>
  </PropertyGroup>
  <Choose>
    <When Condition="'$(VisualStudioVersion)' == '11.0'">
      <PropertyGroup Condition="Exists('$(MSBuildExtensionsPath32)\..\Microsoft SDKs\F#\3.0\Framework\v4.0\Microsoft.FSharp.Targets')">
        <FSharpTargetsPath>$(MSBuildExtensionsPath32)\..\Microsoft SDKs\F#\3.0\Framework\v4.0\Microsoft.FSharp.Targets</FSharpTargetsPath>
      </PropertyGroup>
    </When>
    <Otherwise>
      <PropertyGroup Condition="Exists('$(MSBuildExtensionsPath32)\Microsoft\VisualStudio\v$(VisualStudioVersion)\FSharp\Microsoft.FSharp.Targets')">
        <FSharpTargetsPath>$(MSBuildExtensionsPath32)\Microsoft\VisualStudio\v$(VisualStudioVersion)\FSharp\Microsoft.FSharp.Targets</FSharpTargetsPath>
      </PropertyGroup>
    </Otherwise>
  </Choose>
  <Import Project="$(FSharpTargetsPath)" />
  <ItemGroup>
    <Compile Include="AssemblyInfo.fs" />
    <Compile Include="IdGenerator.fs" />
    <Compile Include="Prelude.fs" />
    <Compile Include="Collections.fs" />
    <Compile Include="Cps.fs" />
    <Compile Include="MappedStack.fs" />
    <Compile Include="Heap.fs" />
    <Content Include="packages.config" />
  </ItemGroup>
  <ItemGroup>
    <Reference Include="FSharp.Core">
      <HintPath>..\packages\FSharp.Core.4.0.0.1\lib\net40\FSharp.Core.dll</HintPath>
    </Reference>
    <Reference Include="FSharpx.Collections, Version=1.15.2.0, Culture=neutral, PublicKeyToken=null">
      <HintPath>..\packages\FSharpx.Collections.1.15.2\lib\net40\FSharpx.Collections.dll</HintPath>
    </Reference>
    <Reference Include="mscorlib" />
    <Reference Include="System" />
    <Reference Include="System.Core" />
  </ItemGroup>
  <!-- To modify your build process, add your task inside one of the targets below and uncomment it. 
       Other similar extension points exist, see Microsoft.Common.targets.
  <Target Name="BeforeBuild">
  </Target>
  <Target Name="AfterBuild">
  </Target>
  -->
</Project><|MERGE_RESOLUTION|>--- conflicted
+++ resolved
@@ -34,16 +34,14 @@
     <WarningLevel>3</WarningLevel>
     <DocumentationFile>bin\Release\VSharp.Utils.XML</DocumentationFile>
   </PropertyGroup>
-<<<<<<< HEAD
-=======
   <ItemGroup>
-    <Reference Include="FSharp.Core, Version=4.4.0.0, Culture=neutral, PublicKeyToken=b03f5f7f11d50a3a">
-      <HintPath>..\packages\FSharp.Core.4.0.0.1\lib\net40\FSharp.Core.dll</HintPath>
-    </Reference>
     <Reference Include="FSharpx.Collections, Version=1.15.2.0, Culture=neutral, PublicKeyToken=null">
       <HintPath>..\packages\FSharpx.Collections.1.15.2\lib\net40\FSharpx.Collections.dll</HintPath>
     </Reference>
     <Reference Include="mscorlib" />
+    <Reference Include="FSharp.Core, Version=$(TargetFSharpCoreVersion), Culture=neutral, PublicKeyToken=b03f5f7f11d50a3a">
+      <Private>True</Private>
+    </Reference>
     <Reference Include="System" />
     <Reference Include="System.Core" />
   </ItemGroup>
@@ -56,7 +54,6 @@
     <Compile Include="MappedStack.fs" />
     <Compile Include="Heap.fs" />
   </ItemGroup>
->>>>>>> 3b8255a0
   <PropertyGroup>
     <MinimumVisualStudioVersion Condition="'$(MinimumVisualStudioVersion)' == ''">11</MinimumVisualStudioVersion>
   </PropertyGroup>
@@ -73,27 +70,6 @@
     </Otherwise>
   </Choose>
   <Import Project="$(FSharpTargetsPath)" />
-  <ItemGroup>
-    <Compile Include="AssemblyInfo.fs" />
-    <Compile Include="IdGenerator.fs" />
-    <Compile Include="Prelude.fs" />
-    <Compile Include="Collections.fs" />
-    <Compile Include="Cps.fs" />
-    <Compile Include="MappedStack.fs" />
-    <Compile Include="Heap.fs" />
-    <Content Include="packages.config" />
-  </ItemGroup>
-  <ItemGroup>
-    <Reference Include="FSharp.Core">
-      <HintPath>..\packages\FSharp.Core.4.0.0.1\lib\net40\FSharp.Core.dll</HintPath>
-    </Reference>
-    <Reference Include="FSharpx.Collections, Version=1.15.2.0, Culture=neutral, PublicKeyToken=null">
-      <HintPath>..\packages\FSharpx.Collections.1.15.2\lib\net40\FSharpx.Collections.dll</HintPath>
-    </Reference>
-    <Reference Include="mscorlib" />
-    <Reference Include="System" />
-    <Reference Include="System.Core" />
-  </ItemGroup>
   <!-- To modify your build process, add your task inside one of the targets below and uncomment it. 
        Other similar extension points exist, see Microsoft.Common.targets.
   <Target Name="BeforeBuild">
